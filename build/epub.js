(function(){var n=this,t=n._,r={},e=Array.prototype,u=Object.prototype,i=Function.prototype,a=e.push,o=e.slice,c=e.concat,l=u.toString,f=u.hasOwnProperty,s=e.forEach,p=e.map,h=e.reduce,v=e.reduceRight,d=e.filter,g=e.every,m=e.some,y=e.indexOf,b=e.lastIndexOf,x=Array.isArray,_=Object.keys,j=i.bind,w=function(n){return n instanceof w?n:this instanceof w?(this._wrapped=n,void 0):new w(n)};"undefined"!=typeof exports?("undefined"!=typeof module&&module.exports&&(exports=module.exports=w),exports._=w):n._=w,w.VERSION="1.4.4";var A=w.each=w.forEach=function(n,t,e){if(null!=n)if(s&&n.forEach===s)n.forEach(t,e);else if(n.length===+n.length){for(var u=0,i=n.length;i>u;u++)if(t.call(e,n[u],u,n)===r)return}else for(var a in n)if(w.has(n,a)&&t.call(e,n[a],a,n)===r)return};w.map=w.collect=function(n,t,r){var e=[];return null==n?e:p&&n.map===p?n.map(t,r):(A(n,function(n,u,i){e[e.length]=t.call(r,n,u,i)}),e)};var O="Reduce of empty array with no initial value";w.reduce=w.foldl=w.inject=function(n,t,r,e){var u=arguments.length>2;if(null==n&&(n=[]),h&&n.reduce===h)return e&&(t=w.bind(t,e)),u?n.reduce(t,r):n.reduce(t);if(A(n,function(n,i,a){u?r=t.call(e,r,n,i,a):(r=n,u=!0)}),!u)throw new TypeError(O);return r},w.reduceRight=w.foldr=function(n,t,r,e){var u=arguments.length>2;if(null==n&&(n=[]),v&&n.reduceRight===v)return e&&(t=w.bind(t,e)),u?n.reduceRight(t,r):n.reduceRight(t);var i=n.length;if(i!==+i){var a=w.keys(n);i=a.length}if(A(n,function(o,c,l){c=a?a[--i]:--i,u?r=t.call(e,r,n[c],c,l):(r=n[c],u=!0)}),!u)throw new TypeError(O);return r},w.find=w.detect=function(n,t,r){var e;return E(n,function(n,u,i){return t.call(r,n,u,i)?(e=n,!0):void 0}),e},w.filter=w.select=function(n,t,r){var e=[];return null==n?e:d&&n.filter===d?n.filter(t,r):(A(n,function(n,u,i){t.call(r,n,u,i)&&(e[e.length]=n)}),e)},w.reject=function(n,t,r){return w.filter(n,function(n,e,u){return!t.call(r,n,e,u)},r)},w.every=w.all=function(n,t,e){t||(t=w.identity);var u=!0;return null==n?u:g&&n.every===g?n.every(t,e):(A(n,function(n,i,a){return(u=u&&t.call(e,n,i,a))?void 0:r}),!!u)};var E=w.some=w.any=function(n,t,e){t||(t=w.identity);var u=!1;return null==n?u:m&&n.some===m?n.some(t,e):(A(n,function(n,i,a){return u||(u=t.call(e,n,i,a))?r:void 0}),!!u)};w.contains=w.include=function(n,t){return null==n?!1:y&&n.indexOf===y?n.indexOf(t)!=-1:E(n,function(n){return n===t})},w.invoke=function(n,t){var r=o.call(arguments,2),e=w.isFunction(t);return w.map(n,function(n){return(e?t:n[t]).apply(n,r)})},w.pluck=function(n,t){return w.map(n,function(n){return n[t]})},w.where=function(n,t,r){return w.isEmpty(t)?r?null:[]:w[r?"find":"filter"](n,function(n){for(var r in t)if(t[r]!==n[r])return!1;return!0})},w.findWhere=function(n,t){return w.where(n,t,!0)},w.max=function(n,t,r){if(!t&&w.isArray(n)&&n[0]===+n[0]&&65535>n.length)return Math.max.apply(Math,n);if(!t&&w.isEmpty(n))return-1/0;var e={computed:-1/0,value:-1/0};return A(n,function(n,u,i){var a=t?t.call(r,n,u,i):n;a>=e.computed&&(e={value:n,computed:a})}),e.value},w.min=function(n,t,r){if(!t&&w.isArray(n)&&n[0]===+n[0]&&65535>n.length)return Math.min.apply(Math,n);if(!t&&w.isEmpty(n))return 1/0;var e={computed:1/0,value:1/0};return A(n,function(n,u,i){var a=t?t.call(r,n,u,i):n;e.computed>a&&(e={value:n,computed:a})}),e.value},w.shuffle=function(n){var t,r=0,e=[];return A(n,function(n){t=w.random(r++),e[r-1]=e[t],e[t]=n}),e};var k=function(n){return w.isFunction(n)?n:function(t){return t[n]}};w.sortBy=function(n,t,r){var e=k(t);return w.pluck(w.map(n,function(n,t,u){return{value:n,index:t,criteria:e.call(r,n,t,u)}}).sort(function(n,t){var r=n.criteria,e=t.criteria;if(r!==e){if(r>e||r===void 0)return 1;if(e>r||e===void 0)return-1}return n.index<t.index?-1:1}),"value")};var F=function(n,t,r,e){var u={},i=k(t||w.identity);return A(n,function(t,a){var o=i.call(r,t,a,n);e(u,o,t)}),u};w.groupBy=function(n,t,r){return F(n,t,r,function(n,t,r){(w.has(n,t)?n[t]:n[t]=[]).push(r)})},w.countBy=function(n,t,r){return F(n,t,r,function(n,t){w.has(n,t)||(n[t]=0),n[t]++})},w.sortedIndex=function(n,t,r,e){r=null==r?w.identity:k(r);for(var u=r.call(e,t),i=0,a=n.length;a>i;){var o=i+a>>>1;u>r.call(e,n[o])?i=o+1:a=o}return i},w.toArray=function(n){return n?w.isArray(n)?o.call(n):n.length===+n.length?w.map(n,w.identity):w.values(n):[]},w.size=function(n){return null==n?0:n.length===+n.length?n.length:w.keys(n).length},w.first=w.head=w.take=function(n,t,r){return null==n?void 0:null==t||r?n[0]:o.call(n,0,t)},w.initial=function(n,t,r){return o.call(n,0,n.length-(null==t||r?1:t))},w.last=function(n,t,r){return null==n?void 0:null==t||r?n[n.length-1]:o.call(n,Math.max(n.length-t,0))},w.rest=w.tail=w.drop=function(n,t,r){return o.call(n,null==t||r?1:t)},w.compact=function(n){return w.filter(n,w.identity)};var R=function(n,t,r){return A(n,function(n){w.isArray(n)?t?a.apply(r,n):R(n,t,r):r.push(n)}),r};w.flatten=function(n,t){return R(n,t,[])},w.without=function(n){return w.difference(n,o.call(arguments,1))},w.uniq=w.unique=function(n,t,r,e){w.isFunction(t)&&(e=r,r=t,t=!1);var u=r?w.map(n,r,e):n,i=[],a=[];return A(u,function(r,e){(t?e&&a[a.length-1]===r:w.contains(a,r))||(a.push(r),i.push(n[e]))}),i},w.union=function(){return w.uniq(c.apply(e,arguments))},w.intersection=function(n){var t=o.call(arguments,1);return w.filter(w.uniq(n),function(n){return w.every(t,function(t){return w.indexOf(t,n)>=0})})},w.difference=function(n){var t=c.apply(e,o.call(arguments,1));return w.filter(n,function(n){return!w.contains(t,n)})},w.zip=function(){for(var n=o.call(arguments),t=w.max(w.pluck(n,"length")),r=Array(t),e=0;t>e;e++)r[e]=w.pluck(n,""+e);return r},w.object=function(n,t){if(null==n)return{};for(var r={},e=0,u=n.length;u>e;e++)t?r[n[e]]=t[e]:r[n[e][0]]=n[e][1];return r},w.indexOf=function(n,t,r){if(null==n)return-1;var e=0,u=n.length;if(r){if("number"!=typeof r)return e=w.sortedIndex(n,t),n[e]===t?e:-1;e=0>r?Math.max(0,u+r):r}if(y&&n.indexOf===y)return n.indexOf(t,r);for(;u>e;e++)if(n[e]===t)return e;return-1},w.lastIndexOf=function(n,t,r){if(null==n)return-1;var e=null!=r;if(b&&n.lastIndexOf===b)return e?n.lastIndexOf(t,r):n.lastIndexOf(t);for(var u=e?r:n.length;u--;)if(n[u]===t)return u;return-1},w.range=function(n,t,r){1>=arguments.length&&(t=n||0,n=0),r=arguments[2]||1;for(var e=Math.max(Math.ceil((t-n)/r),0),u=0,i=Array(e);e>u;)i[u++]=n,n+=r;return i},w.bind=function(n,t){if(n.bind===j&&j)return j.apply(n,o.call(arguments,1));var r=o.call(arguments,2);return function(){return n.apply(t,r.concat(o.call(arguments)))}},w.partial=function(n){var t=o.call(arguments,1);return function(){return n.apply(this,t.concat(o.call(arguments)))}},w.bindAll=function(n){var t=o.call(arguments,1);return 0===t.length&&(t=w.functions(n)),A(t,function(t){n[t]=w.bind(n[t],n)}),n},w.memoize=function(n,t){var r={};return t||(t=w.identity),function(){var e=t.apply(this,arguments);return w.has(r,e)?r[e]:r[e]=n.apply(this,arguments)}},w.delay=function(n,t){var r=o.call(arguments,2);return setTimeout(function(){return n.apply(null,r)},t)},w.defer=function(n){return w.delay.apply(w,[n,1].concat(o.call(arguments,1)))},w.throttle=function(n,t){var r,e,u,i,a=0,o=function(){a=new Date,u=null,i=n.apply(r,e)};return function(){var c=new Date,l=t-(c-a);return r=this,e=arguments,0>=l?(clearTimeout(u),u=null,a=c,i=n.apply(r,e)):u||(u=setTimeout(o,l)),i}},w.debounce=function(n,t,r){var e,u;return function(){var i=this,a=arguments,o=function(){e=null,r||(u=n.apply(i,a))},c=r&&!e;return clearTimeout(e),e=setTimeout(o,t),c&&(u=n.apply(i,a)),u}},w.once=function(n){var t,r=!1;return function(){return r?t:(r=!0,t=n.apply(this,arguments),n=null,t)}},w.wrap=function(n,t){return function(){var r=[n];return a.apply(r,arguments),t.apply(this,r)}},w.compose=function(){var n=arguments;return function(){for(var t=arguments,r=n.length-1;r>=0;r--)t=[n[r].apply(this,t)];return t[0]}},w.after=function(n,t){return 0>=n?t():function(){return 1>--n?t.apply(this,arguments):void 0}},w.keys=_||function(n){if(n!==Object(n))throw new TypeError("Invalid object");var t=[];for(var r in n)w.has(n,r)&&(t[t.length]=r);return t},w.values=function(n){var t=[];for(var r in n)w.has(n,r)&&t.push(n[r]);return t},w.pairs=function(n){var t=[];for(var r in n)w.has(n,r)&&t.push([r,n[r]]);return t},w.invert=function(n){var t={};for(var r in n)w.has(n,r)&&(t[n[r]]=r);return t},w.functions=w.methods=function(n){var t=[];for(var r in n)w.isFunction(n[r])&&t.push(r);return t.sort()},w.extend=function(n){return A(o.call(arguments,1),function(t){if(t)for(var r in t)n[r]=t[r]}),n},w.pick=function(n){var t={},r=c.apply(e,o.call(arguments,1));return A(r,function(r){r in n&&(t[r]=n[r])}),t},w.omit=function(n){var t={},r=c.apply(e,o.call(arguments,1));for(var u in n)w.contains(r,u)||(t[u]=n[u]);return t},w.defaults=function(n){return A(o.call(arguments,1),function(t){if(t)for(var r in t)null==n[r]&&(n[r]=t[r])}),n},w.clone=function(n){return w.isObject(n)?w.isArray(n)?n.slice():w.extend({},n):n},w.tap=function(n,t){return t(n),n};var I=function(n,t,r,e){if(n===t)return 0!==n||1/n==1/t;if(null==n||null==t)return n===t;n instanceof w&&(n=n._wrapped),t instanceof w&&(t=t._wrapped);var u=l.call(n);if(u!=l.call(t))return!1;switch(u){case"[object String]":return n==t+"";case"[object Number]":return n!=+n?t!=+t:0==n?1/n==1/t:n==+t;case"[object Date]":case"[object Boolean]":return+n==+t;case"[object RegExp]":return n.source==t.source&&n.global==t.global&&n.multiline==t.multiline&&n.ignoreCase==t.ignoreCase}if("object"!=typeof n||"object"!=typeof t)return!1;for(var i=r.length;i--;)if(r[i]==n)return e[i]==t;r.push(n),e.push(t);var a=0,o=!0;if("[object Array]"==u){if(a=n.length,o=a==t.length)for(;a--&&(o=I(n[a],t[a],r,e)););}else{var c=n.constructor,f=t.constructor;if(c!==f&&!(w.isFunction(c)&&c instanceof c&&w.isFunction(f)&&f instanceof f))return!1;for(var s in n)if(w.has(n,s)&&(a++,!(o=w.has(t,s)&&I(n[s],t[s],r,e))))break;if(o){for(s in t)if(w.has(t,s)&&!a--)break;o=!a}}return r.pop(),e.pop(),o};w.isEqual=function(n,t){return I(n,t,[],[])},w.isEmpty=function(n){if(null==n)return!0;if(w.isArray(n)||w.isString(n))return 0===n.length;for(var t in n)if(w.has(n,t))return!1;return!0},w.isElement=function(n){return!(!n||1!==n.nodeType)},w.isArray=x||function(n){return"[object Array]"==l.call(n)},w.isObject=function(n){return n===Object(n)},A(["Arguments","Function","String","Number","Date","RegExp"],function(n){w["is"+n]=function(t){return l.call(t)=="[object "+n+"]"}}),w.isArguments(arguments)||(w.isArguments=function(n){return!(!n||!w.has(n,"callee"))}),"function"!=typeof/./&&(w.isFunction=function(n){return"function"==typeof n}),w.isFinite=function(n){return isFinite(n)&&!isNaN(parseFloat(n))},w.isNaN=function(n){return w.isNumber(n)&&n!=+n},w.isBoolean=function(n){return n===!0||n===!1||"[object Boolean]"==l.call(n)},w.isNull=function(n){return null===n},w.isUndefined=function(n){return n===void 0},w.has=function(n,t){return f.call(n,t)},w.noConflict=function(){return n._=t,this},w.identity=function(n){return n},w.times=function(n,t,r){for(var e=Array(n),u=0;n>u;u++)e[u]=t.call(r,u);return e},w.random=function(n,t){return null==t&&(t=n,n=0),n+Math.floor(Math.random()*(t-n+1))};var M={escape:{"&":"&amp;","<":"&lt;",">":"&gt;",'"':"&quot;","'":"&#x27;","/":"&#x2F;"}};M.unescape=w.invert(M.escape);var S={escape:RegExp("["+w.keys(M.escape).join("")+"]","g"),unescape:RegExp("("+w.keys(M.unescape).join("|")+")","g")};w.each(["escape","unescape"],function(n){w[n]=function(t){return null==t?"":(""+t).replace(S[n],function(t){return M[n][t]})}}),w.result=function(n,t){if(null==n)return null;var r=n[t];return w.isFunction(r)?r.call(n):r},w.mixin=function(n){A(w.functions(n),function(t){var r=w[t]=n[t];w.prototype[t]=function(){var n=[this._wrapped];return a.apply(n,arguments),D.call(this,r.apply(w,n))}})};var N=0;w.uniqueId=function(n){var t=++N+"";return n?n+t:t},w.templateSettings={evaluate:/<%([\s\S]+?)%>/g,interpolate:/<%=([\s\S]+?)%>/g,escape:/<%-([\s\S]+?)%>/g};var T=/(.)^/,q={"'":"'","\\":"\\","\r":"r","\n":"n","	":"t","\u2028":"u2028","\u2029":"u2029"},B=/\\|'|\r|\n|\t|\u2028|\u2029/g;w.template=function(n,t,r){var e;r=w.defaults({},r,w.templateSettings);var u=RegExp([(r.escape||T).source,(r.interpolate||T).source,(r.evaluate||T).source].join("|")+"|$","g"),i=0,a="__p+='";n.replace(u,function(t,r,e,u,o){return a+=n.slice(i,o).replace(B,function(n){return"\\"+q[n]}),r&&(a+="'+\n((__t=("+r+"))==null?'':_.escape(__t))+\n'"),e&&(a+="'+\n((__t=("+e+"))==null?'':__t)+\n'"),u&&(a+="';\n"+u+"\n__p+='"),i=o+t.length,t}),a+="';\n",r.variable||(a="with(obj||{}){\n"+a+"}\n"),a="var __t,__p='',__j=Array.prototype.join,"+"print=function(){__p+=__j.call(arguments,'');};\n"+a+"return __p;\n";try{e=Function(r.variable||"obj","_",a)}catch(o){throw o.source=a,o}if(t)return e(t,w);var c=function(n){return e.call(this,n,w)};return c.source="function("+(r.variable||"obj")+"){\n"+a+"}",c},w.chain=function(n){return w(n).chain()};var D=function(n){return this._chain?w(n).chain():n};w.mixin(w),A(["pop","push","reverse","shift","sort","splice","unshift"],function(n){var t=e[n];w.prototype[n]=function(){var r=this._wrapped;return t.apply(r,arguments),"shift"!=n&&"splice"!=n||0!==r.length||delete r[0],D.call(this,r)}}),A(["concat","join","slice"],function(n){var t=e[n];w.prototype[n]=function(){return D.call(this,t.apply(this._wrapped,arguments))}}),w.extend(w.prototype,{chain:function(){return this._chain=!0,this},value:function(){return this._wrapped}})}).call(this);
(function(global) {
var define, requireModule, require, requirejs;

(function() {
  var registry = {}, seen = {};

  define = function(name, deps, callback) {
    registry[name] = { deps: deps, callback: callback };
  };

  requirejs = require = requireModule = function(name) {
  requirejs._eak_seen = registry;

    if (seen[name]) { return seen[name]; }
    seen[name] = {};

    if (!registry[name]) {
      throw new Error("Could not find module " + name);
    }

    var mod = registry[name],
        deps = mod.deps,
        callback = mod.callback,
        reified = [],
        exports;

    for (var i=0, l=deps.length; i<l; i++) {
      if (deps[i] === 'exports') {
        reified.push(exports = {});
      } else {
        reified.push(requireModule(resolve(deps[i])));
      }
    }

    var value = callback.apply(this, reified);
    return seen[name] = exports || value;

    function resolve(child) {
      if (child.charAt(0) !== '.') { return child; }
      var parts = child.split("/");
      var parentBase = name.split("/").slice(0, -1);

      for (var i=0, l=parts.length; i<l; i++) {
        var part = parts[i];

        if (part === '..') { parentBase.pop(); }
        else if (part === '.') { continue; }
        else { parentBase.push(part); }
      }

      return parentBase.join("/");
    }
  };
})();

define("rsvp/all", 
  ["./promise","exports"],
  function(__dependency1__, __exports__) {
    "use strict";
    var Promise = __dependency1__["default"];

    __exports__["default"] = function all(array, label) {
      return Promise.all(array, label);
    };
  });
define("rsvp/asap", 
  ["exports"],
  function(__exports__) {
    "use strict";
    __exports__["default"] = function asap(callback, arg) {
      var length = queue.push([callback, arg]);
      if (length === 1) {
        // If length is 1, that means that we need to schedule an async flush.
        // If additional callbacks are queued before the queue is flushed, they
        // will be processed by this flush that we are scheduling.
        scheduleFlush();
      }
    };

    var browserGlobal = (typeof window !== 'undefined') ? window : {};
    var BrowserMutationObserver = browserGlobal.MutationObserver || browserGlobal.WebKitMutationObserver;

    // node
    function useNextTick() {
      return function() {
        process.nextTick(flush);
      };
    }

    function useMutationObserver() {
      var iterations = 0;
      var observer = new BrowserMutationObserver(flush);
      var node = document.createTextNode('');
      observer.observe(node, { characterData: true });

      return function() {
        node.data = (iterations = ++iterations % 2);
      };
    }

    function useSetTimeout() {
      return function() {
        setTimeout(flush, 1);
      };
    }

    var queue = [];
    function flush() {
      for (var i = 0; i < queue.length; i++) {
        var tuple = queue[i];
        var callback = tuple[0], arg = tuple[1];
        callback(arg);
      }
      queue = [];
    }

    var scheduleFlush;

    // Decide what async method to use to triggering processing of queued callbacks:
    if (typeof process !== 'undefined' && {}.toString.call(process) === '[object process]') {
      scheduleFlush = useNextTick();
    } else if (BrowserMutationObserver) {
      scheduleFlush = useMutationObserver();
    } else {
      scheduleFlush = useSetTimeout();
    }
  });
define("rsvp/config", 
  ["./events","exports"],
  function(__dependency1__, __exports__) {
    "use strict";
    var EventTarget = __dependency1__["default"];

    var config = {
      instrument: false
    };

    EventTarget.mixin(config);

    function configure(name, value) {
      if (name === 'onerror') {
        // handle for legacy users that expect the actual
        // error to be passed to their function added via
        // `RSVP.configure('onerror', someFunctionHere);`
        config.on('error', value);
        return;
      }

      if (arguments.length === 2) {
        config[name] = value;
      } else {
        return config[name];
      }
    }

    __exports__.config = config;
    __exports__.configure = configure;
  });
define("rsvp/defer", 
  ["./promise","exports"],
  function(__dependency1__, __exports__) {
    "use strict";
    var Promise = __dependency1__["default"];

    /**
      `RSVP.defer` returns an object similar to jQuery's `$.Deferred` objects.
      `RSVP.defer` should be used when porting over code reliant on `$.Deferred`'s
      interface. New code should use the `RSVP.Promise` constructor instead.

      The object returned from `RSVP.defer` is a plain object with three properties:

      * promise - an `RSVP.Promise`.
      * reject - a function that causes the `promise` property on this object to
        become rejected
      * resolve - a function that causes the `promise` property on this object to
        become fulfilled.

      Example:

       ```javascript
       var deferred = RSVP.defer();

       deferred.resolve("Success!");

       defered.promise.then(function(value){
         // value here is "Success!"
       });
       ```

      @method defer
      @for RSVP
      @param {String} -
      @return {Object}
     */

    __exports__["default"] = function defer(label) {
      var deferred = { };

      deferred.promise = new Promise(function(resolve, reject) {
        deferred.resolve = resolve;
        deferred.reject = reject;
      }, label);

      return deferred;
    };
  });
define("rsvp/events", 
  ["exports"],
  function(__exports__) {
    "use strict";
    var indexOf = function(callbacks, callback) {
      for (var i=0, l=callbacks.length; i<l; i++) {
        if (callbacks[i] === callback) { return i; }
      }

      return -1;
    };

    var callbacksFor = function(object) {
      var callbacks = object._promiseCallbacks;

      if (!callbacks) {
        callbacks = object._promiseCallbacks = {};
      }

      return callbacks;
    };

    /**
      //@module RSVP
      //@class EventTarget
    */
    __exports__["default"] = {

      /**
        @private
        `RSVP.EventTarget.mixin` extends an object with EventTarget methods. For
        Example:

        ```javascript
        var object = {};

        RSVP.EventTarget.mixin(object);

        object.on("finished", function(event) {
          // handle event
        });

        object.trigger("finished", { detail: value });
        ```

        `EventTarget.mixin` also works with prototypes:

        ```javascript
        var Person = function() {};
        RSVP.EventTarget.mixin(Person.prototype);

        var yehuda = new Person();
        var tom = new Person();

        yehuda.on("poke", function(event) {
          console.log("Yehuda says OW");
        });

        tom.on("poke", function(event) {
          console.log("Tom says OW");
        });

        yehuda.trigger("poke");
        tom.trigger("poke");
        ```

        @method mixin
        @param {Object} object object to extend with EventTarget methods
      */
      mixin: function(object) {
        object.on = this.on;
        object.off = this.off;
        object.trigger = this.trigger;
        object._promiseCallbacks = undefined;
        return object;
      },

      /**
        @private

        Registers a callback to be executed when `eventName` is triggered

        ```javascript
        object.on('event', function(eventInfo){
          // handle the event
        });

        object.trigger('event');
        ```

        @method on
        @param {String} eventName name of the event to listen for
        @param {Function} callback function to be called when the event is triggered.
      */
      on: function(eventName, callback) {
        var allCallbacks = callbacksFor(this), callbacks;

        callbacks = allCallbacks[eventName];

        if (!callbacks) {
          callbacks = allCallbacks[eventName] = [];
        }

        if (indexOf(callbacks, callback) === -1) {
          callbacks.push(callback);
        }
      },

      /**
        @private

        You can use `off` to stop firing a particular callback for an event:

        ```javascript
        function doStuff() { // do stuff! }
        object.on('stuff', doStuff);

        object.trigger('stuff'); // doStuff will be called

        // Unregister ONLY the doStuff callback
        object.off('stuff', doStuff);
        object.trigger('stuff'); // doStuff will NOT be called
        ```

        If you don't pass a `callback` argument to `off`, ALL callbacks for the
        event will not be executed when the event fires. For example:

        ```javascript
        var callback1 = function(){};
        var callback2 = function(){};

        object.on('stuff', callback1);
        object.on('stuff', callback2);

        object.trigger('stuff'); // callback1 and callback2 will be executed.

        object.off('stuff');
        object.trigger('stuff'); // callback1 and callback2 will not be executed!
        ```

        @method off
        @param {String} eventName event to stop listening to
        @param {Function} callback optional argument. If given, only the function
        given will be removed from the event's callback queue. If no `callback`
        argument is given, all callbacks will be removed from the event's callback
        queue.
      */
      off: function(eventName, callback) {
        var allCallbacks = callbacksFor(this), callbacks, index;

        if (!callback) {
          allCallbacks[eventName] = [];
          return;
        }

        callbacks = allCallbacks[eventName];

        index = indexOf(callbacks, callback);

        if (index !== -1) { callbacks.splice(index, 1); }
      },

      /**
        @private

        Use `trigger` to fire custom events. For example:

        ```javascript
        object.on('foo', function(){
          console.log('foo event happened!');
        });
        object.trigger('foo');
        // 'foo event happened!' logged to the console
        ```

        You can also pass a value as a second argument to `trigger` that will be
        passed as an argument to all event listeners for the event:

        ```javascript
        object.on('foo', function(value){
          console.log(value.name);
        });

        object.trigger('foo', { name: 'bar' });
        // 'bar' logged to the console
        ```

        @method trigger
        @param {String} eventName name of the event to be triggered
        @param {Any} options optional value to be passed to any event handlers for
        the given `eventName`
      */
      trigger: function(eventName, options) {
        var allCallbacks = callbacksFor(this),
            callbacks, callbackTuple, callback, binding;

        if (callbacks = allCallbacks[eventName]) {
          // Don't cache the callbacks.length since it may grow
          for (var i=0; i<callbacks.length; i++) {
            callback = callbacks[i];

            callback(options);
          }
        }
      }
    };
  });
define("rsvp/filter", 
  ["./all","./map","./utils","exports"],
  function(__dependency1__, __dependency2__, __dependency3__, __exports__) {
    "use strict";
    var all = __dependency1__["default"];
    var map = __dependency2__["default"];
    var isFunction = __dependency3__.isFunction;
    var isArray = __dependency3__.isArray;

    /**
     `RSVP.filter` is similar to JavaScript's native `filter` method, except that it
      waits for all promises to become fulfilled before running the `filterFn` on
      each item in given to `promises`. `RSVP.filterFn` returns a promise that will
      become fulfilled with the result of running `filterFn` on the values the
      promises become fulfilled with.

      For example:

      ```javascript

      var promise1 = RSVP.resolve(1);
      var promise2 = RSVP.resolve(2);
      var promise3 = RSVP.resolve(3);

      var filterFn = function(item){
        return item > 1;
      };

      RSVP.filter(promises, filterFn).then(function(result){
        // result is [ 2, 3 ]
      });
      ```

      If any of the `promises` given to `RSVP.filter` are rejected, the first promise
      that is rejected will be given as an argument to the returned promises's
      rejection handler. For example:

      ```javascript
      var promise1 = RSVP.resolve(1);
      var promise2 = RSVP.reject(new Error("2"));
      var promise3 = RSVP.reject(new Error("3"));
      var promises = [ promise1, promise2, promise3 ];

      var filterFn = function(item){
        return item > 1;
      };

      RSVP.filter(promises, filterFn).then(function(array){
        // Code here never runs because there are rejected promises!
      }, function(reason) {
        // reason.message === "2"
      });
      ```

      `RSVP.filter` will also wait for any promises returned from `filterFn`.
      For instance, you may want to fetch a list of users then return a subset
      of those users based on some asynchronous operation:

      ```javascript

      var alice = { name: 'alice' };
      var bob   = { name: 'bob' };
      var users = [ alice, bob ];

      var promises = users.map(function(user){
        return RSVP.resolve(user);
      });

      var filterFn = function(user){
        // Here, Alice has permissions to create a blog post, but Bob does not.
        return getPrivilegesForUser(user).then(function(privs){
          return privs.can_create_blog_post === true;
        });
      };
      RSVP.filter(promises, filterFn).then(function(users){
        // true, because the server told us only Alice can create a blog post.
        users.length === 1;
        // false, because Alice is the only user present in `users`
        users[0] === bob;
      });
      ```

      @method filter
      @for RSVP
      @param {Array} promises
      @param {Function} filterFn - function to be called on each resolved value to
      filter the final results.
      @param {String} label optional string describing the promise. Useful for
      tooling.
      @return {Promise}
    */
    function filter(promises, filterFn, label) {
      if (!isArray(promises)) {
        throw new TypeError('You must pass an array to filter.');
      }

      if (!isFunction(filterFn)){
        throw new TypeError("You must pass a function to filter's second argument.");
      }

      return all(promises, label).then(function(values){
        return map(promises, filterFn, label).then(function(filterResults){
           var i,
               valuesLen = values.length,
               filtered = [];

           for (i = 0; i < valuesLen; i++){
             if(filterResults[i]) filtered.push(values[i]);
           }
           return filtered;
        });
      });
    }

    __exports__["default"] = filter;
  });
define("rsvp/hash", 
  ["./promise","./utils","exports"],
  function(__dependency1__, __dependency2__, __exports__) {
    "use strict";
    var Promise = __dependency1__["default"];
    var isNonThenable = __dependency2__.isNonThenable;
    var keysOf = __dependency2__.keysOf;

    /**
      `RSVP.hash` is similar to `RSVP.all`, but takes an object instead of an array
      for its `promises` argument.

      Returns a promise that is fulfilled when all the given promises have been
      fulfilled, or rejected if any of them become rejected. The returned promise
      is fulfilled with a hash that has the same key names as the `promises` object
      argument. If any of the values in the object are not promises, they will
      simply be copied over to the fulfilled object.

      Example:

      ```javascript
      var promises = {
        myPromise: RSVP.resolve(1),
        yourPromise: RSVP.resolve(2),
        theirPromise: RSVP.resolve(3),
        notAPromise: 4
      };

      RSVP.hash(promises).then(function(hash){
        // hash here is an object that looks like:
        // {
        //   myPromise: 1,
        //   yourPromise: 2,
        //   theirPromise: 3,
        //   notAPromise: 4
        // }
      });
      ````

      If any of the `promises` given to `RSVP.hash` are rejected, the first promise
      that is rejected will be given as as the first argument, or as the reason to
      the rejection handler. For example:

      ```javascript
      var promises = {
        myPromise: RSVP.resolve(1),
        rejectedPromise: RSVP.reject(new Error("rejectedPromise")),
        anotherRejectedPromise: RSVP.reject(new Error("anotherRejectedPromise")),
      };

      RSVP.hash(promises).then(function(hash){
        // Code here never runs because there are rejected promises!
      }, function(reason) {
        // reason.message === "rejectedPromise"
      });
      ```

      An important note: `RSVP.hash` is intended for plain JavaScript objects that
      are just a set of keys and values. `RSVP.hash` will NOT preserve prototype
      chains.

      Example:

      ```javascript
      function MyConstructor(){
        this.example = RSVP.resolve("Example");
      }

      MyConstructor.prototype = {
        protoProperty: RSVP.resolve("Proto Property")
      };

      var myObject = new MyConstructor();

      RSVP.hash(myObject).then(function(hash){
        // protoProperty will not be present, instead you will just have an
        // object that looks like:
        // {
        //   example: "Example"
        // }
        //
        // hash.hasOwnProperty('protoProperty'); // false
        // 'undefined' === typeof hash.protoProperty
      });
      ```

      @method hash
      @for RSVP
      @param {Object} promises
      @param {String} label - optional string that describes the promise.
      Useful for tooling.
      @return {Promise} promise that is fulfilled when all properties of `promises`
      have been fulfilled, or rejected if any of them become rejected.
    */
    __exports__["default"] = function hash(object, label) {
      return new Promise(function(resolve, reject){
        var results = {};
        var keys = keysOf(object);
        var remaining = keys.length;
        var entry, property;

        if (remaining === 0) {
          resolve(results);
          return;
        }

       function fulfilledTo(property) {
          return function(value) {
            results[property] = value;
            if (--remaining === 0) {
              resolve(results);
            }
          };
        }

        function onRejection(reason) {
          remaining = 0;
          reject(reason);
        }

        for (var i = 0; i < keys.length; i++) {
          property = keys[i];
          entry = object[property];

          if (isNonThenable(entry)) {
            results[property] = entry;
            if (--remaining === 0) {
              resolve(results);
            }
          } else {
            Promise.cast(entry).then(fulfilledTo(property), onRejection);
          }
        }
      });
    };
  });
define("rsvp/instrument", 
  ["./config","./utils","exports"],
  function(__dependency1__, __dependency2__, __exports__) {
    "use strict";
    var config = __dependency1__.config;
    var now = __dependency2__.now;

    __exports__["default"] = function instrument(eventName, promise, child) {
      // instrumentation should not disrupt normal usage.
      try {
        config.trigger(eventName, {
          guid: promise._guidKey + promise._id,
          eventName: eventName,
          detail: promise._detail,
          childGuid: child && promise._guidKey + child._id,
          label: promise._label,
          timeStamp: now(),
          stack: new Error(promise._label).stack
        });
      } catch(error) {
        setTimeout(function(){
          throw error;
        }, 0);
      }
    };
  });
define("rsvp/map", 
  ["./promise","./all","./utils","exports"],
  function(__dependency1__, __dependency2__, __dependency3__, __exports__) {
    "use strict";
    var Promise = __dependency1__["default"];
    var all = __dependency2__["default"];
    var isArray = __dependency3__.isArray;
    var isFunction = __dependency3__.isFunction;

    /**

     `RSVP.map` is similar to JavaScript's native `map` method, except that it
      waits for all promises to become fulfilled before running the `mapFn` on
      each item in given to `promises`. `RSVP.map` returns a promise that will
      become fulfilled with the result of running `mapFn` on the values the promises
      become fulfilled with.

      For example:

      ```javascript

      var promise1 = RSVP.resolve(1);
      var promise2 = RSVP.resolve(2);
      var promise3 = RSVP.resolve(3);
      var promises = [ promise1, promise2, promise3 ];

      var mapFn = function(item){
        return item + 1;
      };

      RSVP.map(promises, mapFn).then(function(result){
        // result is [ 2, 3, 4 ]
      });
      ```

      If any of the `promises` given to `RSVP.map` are rejected, the first promise
      that is rejected will be given as an argument to the returned promises's
      rejection handler. For example:

      ```javascript
      var promise1 = RSVP.resolve(1);
      var promise2 = RSVP.reject(new Error("2"));
      var promise3 = RSVP.reject(new Error("3"));
      var promises = [ promise1, promise2, promise3 ];

      var mapFn = function(item){
        return item + 1;
      };

      RSVP.map(promises, mapFn).then(function(array){
        // Code here never runs because there are rejected promises!
      }, function(reason) {
        // reason.message === "2"
      });
      ```

      `RSVP.map` will also wait if a promise is returned from `mapFn`. For example,
      say you want to get all comments from a set of blog posts, but you need
      the blog posts first becuase they contain a url to those comments.

      ```javscript

      var mapFn = function(blogPost){
        // getComments does some ajax and returns an RSVP.Promise that is fulfilled
        // with some comments data
        return getComments(blogPost.comments_url);
      };

      // getBlogPosts does some ajax and returns an RSVP.Promise that is fulfilled
      // with some blog post data
      RSVP.map(getBlogPosts(), mapFn).then(function(comments){
        // comments is the result of asking the server for the comments
        // of all blog posts returned from getBlogPosts()
      });
      ```

      @method map
      @for RSVP
      @param {Array} promises
      @param {Function} mapFn function to be called on each fulfilled promise.
      @param {String} label optional string for labelling the promise.
      Useful for tooling.
      @return {Promise} promise that is fulfilled with the result of calling
      `mapFn` on each fulfilled promise or value when they become fulfilled.
       The promise will be rejected if any of the given `promises` become rejected.
    */
    __exports__["default"] = function map(promises, mapFn, label) {

      if (!isArray(promises)) {
        throw new TypeError('You must pass an array to map.');
      }

      if (!isFunction(mapFn)){
        throw new TypeError("You must pass a function to map's second argument.");
      }

      return all(promises, label).then(function(results){
        var resultLen = results.length,
            mappedResults = [],
            i;

        for (i = 0; i < resultLen; i++){
          mappedResults.push(mapFn(results[i]));
        }

        return all(mappedResults, label);
      });
    };
  });
define("rsvp/node", 
  ["./promise","exports"],
  function(__dependency1__, __exports__) {
    "use strict";
    var Promise = __dependency1__["default"];

    var slice = Array.prototype.slice;

    function makeNodeCallbackFor(resolve, reject) {
      return function (error, value) {
        if (error) {
          reject(error);
        } else if (arguments.length > 2) {
          resolve(slice.call(arguments, 1));
        } else {
          resolve(value);
        }
      };
    }

    /**
      `RSVP.denodeify` takes a "node-style" function and returns a function that
      will return an `RSVP.Promise`. You can use `denodeify` in Node.js or the
      browser when you'd prefer to use promises over using callbacks. For example,
      `denodeify` transforms the following:

      ```javascript
      var fs = require('fs');

      fs.readFile('myfile.txt', function(err, data){
        if (err) return handleError(err);
        handleData(data);
      });
      ```

      into:

      ```javascript
      var fs = require('fs');

      var readFile = RSVP.denodeify(fs.readFile);

      readFile('myfile.txt').then(handleData, handleError);
      ```

      Using `denodeify` makes it easier to compose asynchronous operations instead
      of using callbacks. For example, instead of:

      ```javascript
      var fs = require('fs');
      var log = require('some-async-logger');

      fs.readFile('myfile.txt', function(err, data){
        if (err) return handleError(err);
        fs.writeFile('myfile2.txt', data, function(err){
          if (err) throw err;
          log('success', function(err) {
            if (err) throw err;
          });
        });
      });
      ```

      You can chain the operations together using `then` from the returned promise:

      ```javascript
      var fs = require('fs');
      var denodeify = RSVP.denodeify;
      var readFile = denodeify(fs.readFile);
      var writeFile = denodeify(fs.writeFile);
      var log = denodeify(require('some-async-logger'));

      readFile('myfile.txt').then(function(data){
        return writeFile('myfile2.txt', data);
      }).then(function(){
        return log('SUCCESS');
      }).then(function(){
        // success handler
      }, function(reason){
        // rejection handler
      });
      ```

      @method denodeify
      @for RSVP
      @param {Function} nodeFunc a "node-style" function that takes a callback as
      its last argument. The callback expects an error to be passed as its first
      argument (if an error occurred, otherwise null), and the value from the
      operation as its second argument ("function(err, value){ }").
      @param {Any} binding optional argument for binding the "this" value when
      calling the `nodeFunc` function.
      @return {Function} a function that wraps `nodeFunc` to return an
      `RSVP.Promise`
    */
    __exports__["default"] = function denodeify(nodeFunc, binding) {
      return function()  {
        var nodeArgs = slice.call(arguments), resolve, reject;
        var thisArg = this || binding;

        return new Promise(function(resolve, reject) {
          Promise.all(nodeArgs).then(function(nodeArgs) {
            try {
              nodeArgs.push(makeNodeCallbackFor(resolve, reject));
              nodeFunc.apply(thisArg, nodeArgs);
            } catch(e) {
              reject(e);
            }
          });
        });
      };
    };
  });
define("rsvp/promise", 
  ["./config","./events","./instrument","./utils","./promise/cast","./promise/all","./promise/race","./promise/resolve","./promise/reject","exports"],
  function(__dependency1__, __dependency2__, __dependency3__, __dependency4__, __dependency5__, __dependency6__, __dependency7__, __dependency8__, __dependency9__, __exports__) {
    "use strict";
    var config = __dependency1__.config;
    var EventTarget = __dependency2__["default"];
    var instrument = __dependency3__["default"];
    var objectOrFunction = __dependency4__.objectOrFunction;
    var isFunction = __dependency4__.isFunction;
    var now = __dependency4__.now;
    var cast = __dependency5__["default"];
    var all = __dependency6__["default"];
    var race = __dependency7__["default"];
    var Resolve = __dependency8__["default"];
    var Reject = __dependency9__["default"];

    var guidKey = 'rsvp_' + now() + '-';
    var counter = 0;

    function noop() {}

    __exports__["default"] = Promise;
    function Promise(resolver, label) {
      if (!isFunction(resolver)) {
        throw new TypeError('You must pass a resolver function as the first argument to the promise constructor');
      }

      if (!(this instanceof Promise)) {
        throw new TypeError("Failed to construct 'Promise': Please use the 'new' operator, this object constructor cannot be called as a function.");
      }

      this._id = counter++;
      this._label = label;
      this._subscribers = [];

      if (config.instrument) {
        instrument('created', this);
      }

      if (noop !== resolver) {
        invokeResolver(resolver, this);
      }
    }

    function invokeResolver(resolver, promise) {
      function resolvePromise(value) {
        resolve(promise, value);
      }

      function rejectPromise(reason) {
        reject(promise, reason);
      }

      try {
        resolver(resolvePromise, rejectPromise);
      } catch(e) {
        rejectPromise(e);
      }
    }

    Promise.cast = cast;
    Promise.all = all;
    Promise.race = race;
    Promise.resolve = Resolve;
    Promise.reject = Reject;

    var PENDING   = void 0;
    var SEALED    = 0;
    var FULFILLED = 1;
    var REJECTED  = 2;

    function subscribe(parent, child, onFulfillment, onRejection) {
      var subscribers = parent._subscribers;
      var length = subscribers.length;

      subscribers[length] = child;
      subscribers[length + FULFILLED] = onFulfillment;
      subscribers[length + REJECTED]  = onRejection;
    }

    function publish(promise, settled) {
      var child, callback, subscribers = promise._subscribers, detail = promise._detail;

      if (config.instrument) {
        instrument(settled === FULFILLED ? 'fulfilled' : 'rejected', promise);
      }

      for (var i = 0; i < subscribers.length; i += 3) {
        child = subscribers[i];
        callback = subscribers[i + settled];

        invokeCallback(settled, child, callback, detail);
      }

      promise._subscribers = null;
    }

    Promise.prototype = {
      constructor: Promise,

      _id: undefined,
      _guidKey: guidKey,
      _label: undefined,

      _state: undefined,
      _detail: undefined,
      _subscribers: undefined,

      _onerror: function (reason) {
        config.trigger('error', reason);
      },

      then: function(onFulfillment, onRejection, label) {
        var promise = this;
        this._onerror = null;

        var thenPromise = new this.constructor(noop, label);

        if (this._state) {
          var callbacks = arguments;
          config.async(function invokePromiseCallback() {
            invokeCallback(promise._state, thenPromise, callbacks[promise._state - 1], promise._detail);
          });
        } else {
          subscribe(this, thenPromise, onFulfillment, onRejection);
        }

        if (config.instrument) {
          instrument('chained', promise, thenPromise);
        }

        return thenPromise;
      },

      'catch': function(onRejection, label) {
        return this.then(null, onRejection, label);
      },

      'finally': function(callback, label) {
        var constructor = this.constructor;

        return this.then(function(value) {
          return constructor.cast(callback()).then(function(){
            return value;
          });
        }, function(reason) {
          return constructor.cast(callback()).then(function(){
            throw reason;
          });
        }, label);
      }
    };

    function invokeCallback(settled, promise, callback, detail) {
      var hasCallback = isFunction(callback),
          value, error, succeeded, failed;

      if (hasCallback) {
        try {
          value = callback(detail);
          succeeded = true;
        } catch(e) {
          failed = true;
          error = e;
        }
      } else {
        value = detail;
        succeeded = true;
      }

      if (handleThenable(promise, value)) {
        return;
      } else if (hasCallback && succeeded) {
        resolve(promise, value);
      } else if (failed) {
        reject(promise, error);
      } else if (settled === FULFILLED) {
        resolve(promise, value);
      } else if (settled === REJECTED) {
        reject(promise, value);
      }
    }

    function handleThenable(promise, value) {
      var then = null,
      resolved;

      try {
        if (promise === value) {
          throw new TypeError("A promises callback cannot return that same promise.");
        }

        if (objectOrFunction(value)) {
          then = value.then;

          if (isFunction(then)) {
            then.call(value, function(val) {
              if (resolved) { return true; }
              resolved = true;

              if (value !== val) {
                resolve(promise, val);
              } else {
                fulfill(promise, val);
              }
            }, function(val) {
              if (resolved) { return true; }
              resolved = true;

              reject(promise, val);
            }, 'derived from: ' + (promise._label || ' unknown promise'));

            return true;
          }
        }
      } catch (error) {
        if (resolved) { return true; }
        reject(promise, error);
        return true;
      }

      return false;
    }

    function resolve(promise, value) {
      if (promise === value) {
        fulfill(promise, value);
      } else if (!handleThenable(promise, value)) {
        fulfill(promise, value);
      }
    }

    function fulfill(promise, value) {
      if (promise._state !== PENDING) { return; }
      promise._state = SEALED;
      promise._detail = value;

      config.async(publishFulfillment, promise);
    }

    function reject(promise, reason) {
      if (promise._state !== PENDING) { return; }
      promise._state = SEALED;
      promise._detail = reason;

      config.async(publishRejection, promise);
    }

    function publishFulfillment(promise) {
      publish(promise, promise._state = FULFILLED);
    }

    function publishRejection(promise) {
      if (promise._onerror) {
        promise._onerror(promise._detail);
      }

      publish(promise, promise._state = REJECTED);
    }
  });
define("rsvp/promise/all", 
  ["../utils","exports"],
  function(__dependency1__, __exports__) {
    "use strict";
    var isArray = __dependency1__.isArray;
    var isNonThenable = __dependency1__.isNonThenable;

    /**
      Returns a promise that is fulfilled when all the given promises have been
      fulfilled, or rejected if any of them become rejected. The return promise
      is fulfilled with an array that gives all the values in the order they were
      passed in the `promises` array argument.

      Example:

      ```javascript
      var promise1 = RSVP.resolve(1);
      var promise2 = RSVP.resolve(2);
      var promise3 = RSVP.resolve(3);
      var promises = [ promise1, promise2, promise3 ];

      RSVP.Promise.all(promises).then(function(array){
        // The array here would be [ 1, 2, 3 ];
      });
      ```

      If any of the `promises` given to `RSVP.all` are rejected, the first promise
      that is rejected will be given as an argument to the returned promises's
      rejection handler. For example:

      Example:

      ```javascript
      var promise1 = RSVP.resolve(1);
      var promise2 = RSVP.reject(new Error("2"));
      var promise3 = RSVP.reject(new Error("3"));
      var promises = [ promise1, promise2, promise3 ];

      RSVP.Promise.all(promises).then(function(array){
        // Code here never runs because there are rejected promises!
      }, function(error) {
        // error.message === "2"
      });
      ```

      @method all
      @for RSVP.Promise
      @param {Array} promises
      @param {String} label
      @return {Promise} promise that is fulfilled when all `promises` have been
      fulfilled, or rejected if any of them become rejected.
    */
    __exports__["default"] = function all(entries, label) {
      if (!isArray(entries)) {
        throw new TypeError('You must pass an array to all.');
      }

      /*jshint validthis:true */
      var Constructor = this;

      return new Constructor(function(resolve, reject) {
        var remaining = entries.length;
        var results = new Array(remaining);
        var entry, pending = true;

        if (remaining === 0) {
          resolve(results);
          return;
        }

        function fulfillmentAt(index) {
          return function(value) {
            results[index] = value;
            if (--remaining === 0) {
              resolve(results);
            }
          };
        }

        function onRejection(reason) {
          remaining = 0;
          reject(reason);
        }

        for (var index = 0; index < entries.length; index++) {
          entry = entries[index];
          if (isNonThenable(entry)) {
            results[index] = entry;
            if (--remaining === 0) {
              resolve(results);
            }
          } else {
            Constructor.cast(entry).then(fulfillmentAt(index), onRejection);
          }
        }
      }, label);
    };
  });
define("rsvp/promise/cast", 
  ["exports"],
  function(__exports__) {
    "use strict";
    /**
      `RSVP.Promise.cast` returns the same promise if that promise shares a constructor
      with the promise being casted.

      Example:

      ```javascript
      var promise = RSVP.resolve(1);
      var casted = RSVP.Promise.cast(promise);

      console.log(promise === casted); // true
      ```

      In the case of a promise whose constructor does not match, it is assimilated.
      The resulting promise will fulfill or reject based on the outcome of the
      promise being casted.

      In the case of a non-promise, a promise which will fulfill with that value is
      returned.

      Example:

      ```javascript
      var value = 1; // could be a number, boolean, string, undefined...
      var casted = RSVP.Promise.cast(value);

      console.log(value === casted); // false
      console.log(casted instanceof RSVP.Promise) // true

      casted.then(function(val) {
        val === value // => true
      });
      ```

      `RSVP.Promise.cast` is similar to `RSVP.resolve`, but `RSVP.Promise.cast` differs in the
      following ways:
      * `RSVP.Promise.cast` serves as a memory-efficient way of getting a promise, when you
      have something that could either be a promise or a value. RSVP.resolve
      will have the same effect but will create a new promise wrapper if the
      argument is a promise.
      * `RSVP.Promise.cast` is a way of casting incoming thenables or promise subclasses to
      promises of the exact class specified, so that the resulting object's `then` is
      ensured to have the behavior of the constructor you are calling cast on (i.e., RSVP.Promise).

      @method cast
      @for RSVP.Promise
      @param {Object} object to be casted
      @return {Promise} promise that is fulfilled when all properties of `promises`
      have been fulfilled, or rejected if any of them become rejected.
    */

    __exports__["default"] = function cast(object) {
      /*jshint validthis:true */
      var Constructor = this;

      if (object && typeof object === 'object' && object.constructor === Constructor) {
        return object;
      }

      return new Constructor(function(resolve) {
        resolve(object);
      });
    };
  });
define("rsvp/promise/race", 
  ["../utils","exports"],
  function(__dependency1__, __exports__) {
    "use strict";
    /* global toString */

    var isArray = __dependency1__.isArray;
    var isFunction = __dependency1__.isFunction;
    var isNonThenable = __dependency1__.isNonThenable;

    /**
      `RSVP.Promise.race` allows you to watch a series of promises and act as soon as the
      first promise given to the `promises` argument fulfills or rejects.

      Example:

      ```javascript
      var promise1 = new RSVP.Promise(function(resolve, reject){
        setTimeout(function(){
          resolve("promise 1");
        }, 200);
      });

      var promise2 = new RSVP.Promise(function(resolve, reject){
        setTimeout(function(){
          resolve("promise 2");
        }, 100);
      });

      RSVP.Promise.race([promise1, promise2]).then(function(result){
        // result === "promise 2" because it was resolved before promise1
        // was resolved.
      });
      ```

      `RSVP.race` is deterministic in that only the state of the first completed
      promise matters. For example, even if other promises given to the `promises`
      array argument are resolved, but the first completed promise has become
      rejected before the other promises became fulfilled, the returned promise
      will become rejected:

      ```javascript
      var promise1 = new RSVP.Promise(function(resolve, reject){
        setTimeout(function(){
          resolve("promise 1");
        }, 200);
      });

      var promise2 = new RSVP.Promise(function(resolve, reject){
        setTimeout(function(){
          reject(new Error("promise 2"));
        }, 100);
      });

      RSVP.Promise.race([promise1, promise2]).then(function(result){
        // Code here never runs because there are rejected promises!
      }, function(reason){
        // reason.message === "promise2" because promise 2 became rejected before
        // promise 1 became fulfilled
      });
      ```

      @method race
      @for RSVP.Promise
      @param {Array} promises array of promises to observe
      @param {String} label optional string for describing the promise returned.
      Useful for tooling.
      @return {Promise} a promise that becomes fulfilled with the value the first
      completed promises is resolved with if the first completed promise was
      fulfilled, or rejected with the reason that the first completed promise
      was rejected with.
    */
    __exports__["default"] = function race(entries, label) {
      if (!isArray(entries)) {
        throw new TypeError('You must pass an array to race.');
      }

      /*jshint validthis:true */
      var Constructor = this, entry;

      return new Constructor(function(resolve, reject) {
        var pending = true;

        function onFulfillment(value) { if (pending) { pending = false; resolve(value); } }
        function onRejection(reason)  { if (pending) { pending = false; reject(reason); } }

        for (var i = 0; i < entries.length; i++) {
          entry = entries[i];
          if (isNonThenable(entry)) {
            pending = false;
            resolve(entry);
            return;
          } else {
            Constructor.cast(entry).then(onFulfillment, onRejection);
          }
        }
      }, label);
    };
  });
define("rsvp/promise/reject", 
  ["exports"],
  function(__exports__) {
    "use strict";
    /**
      `RSVP.reject` returns a promise that will become rejected with the passed
      `reason`. `RSVP.reject` is essentially shorthand for the following:

      ```javascript
      var promise = new RSVP.Promise(function(resolve, reject){
        reject(new Error('WHOOPS'));
      });

      promise.then(function(value){
        // Code here doesn't run because the promise is rejected!
      }, function(reason){
        // reason.message === 'WHOOPS'
      });
      ```

      Instead of writing the above, your code now simply becomes the following:

      ```javascript
      var promise = RSVP.reject(new Error('WHOOPS'));

      promise.then(function(value){
        // Code here doesn't run because the promise is rejected!
      }, function(reason){
        // reason.message === 'WHOOPS'
      });
      ```

      @method reject
      @for RSVP.Promise
      @param {Any} reason value that the returned promise will be rejected with.
      @param {String} label optional string for identifying the returned promise.
      Useful for tooling.
      @return {Promise} a promise that will become rejected with the given
      `reason`.
    */
    __exports__["default"] = function reject(reason, label) {
      /*jshint validthis:true */
      var Constructor = this;

      return new Constructor(function (resolve, reject) {
        reject(reason);
      }, label);
    };
  });
define("rsvp/promise/resolve", 
  ["exports"],
  function(__exports__) {
    "use strict";
    /**
      `RSVP.resolve` returns a promise that will become fulfilled with the passed
      `value`. `RSVP.resolve` is essentially shorthand for the following:

      ```javascript
      var promise = new RSVP.Promise(function(resolve, reject){
        resolve(1);
      });

      promise.then(function(value){
        // value === 1
      });
      ```

      Instead of writing the above, your code now simply becomes the following:

      ```javascript
      var promise = RSVP.resolve(1);

      promise.then(function(value){
        // value === 1
      });
      ```

      @method resolve
      @for RSVP.Promise
      @param {Any} value value that the returned promise will be resolved with
      @param {String} label optional string for identifying the returned promise.
      Useful for tooling.
      @return {Promise} a promise that will become fulfilled with the given
      `value`
    */
    __exports__["default"] = function resolve(value, label) {
      /*jshint validthis:true */
      var Constructor = this;

      return new Constructor(function(resolve, reject) {
        resolve(value);
      }, label);
    };
  });
define("rsvp/race", 
  ["./promise","exports"],
  function(__dependency1__, __exports__) {
    "use strict";
    var Promise = __dependency1__["default"];

    __exports__["default"] = function race(array, label) {
      return Promise.race(array, label);
    };
  });
define("rsvp/reject", 
  ["./promise","exports"],
  function(__dependency1__, __exports__) {
    "use strict";
    var Promise = __dependency1__["default"];

    __exports__["default"] = function reject(reason, label) {
      return Promise.reject(reason, label);
    };
  });
define("rsvp/resolve", 
  ["./promise","exports"],
  function(__dependency1__, __exports__) {
    "use strict";
    var Promise = __dependency1__["default"];

    __exports__["default"] = function resolve(value, label) {
      return Promise.resolve(value, label);
    };
  });
define("rsvp/rethrow", 
  ["exports"],
  function(__exports__) {
    "use strict";
    /**
      `RSVP.rethrow` will rethrow an error on the next turn of the JavaScript event
      loop in order to aid debugging.

      Promises A+ specifies that any exceptions that occur with a promise must be
      caught by the promises implementation and bubbled to the last handler. For
      this reason, it is recommended that you always specify a second rejection
      handler function to `then`. However, `RSVP.rethrow` will throw the exception
      outside of the promise, so it bubbles up to your console if in the browser,
      or domain/cause uncaught exception in Node. `rethrow` will throw the error
      again so the error can be handled by the promise.

      ```javascript
      function throws(){
        throw new Error('Whoops!');
      }

      var promise = new RSVP.Promise(function(resolve, reject){
        throws();
      });

      promise.fail(RSVP.rethrow).then(function(){
        // Code here doesn't run because the promise became rejected due to an
        // error!
      }, function (err){
        // handle the error here
      });
      ```

      The 'Whoops' error will be thrown on the next turn of the event loop
      and you can watch for it in your console. You can also handle it using a
      rejection handler given to `.then` or `.fail` on the returned promise.

      @method rethrow
      @for RSVP
      @param {Error} reason reason the promise became rejected.
      @throws Error
    */
    __exports__["default"] = function rethrow(reason) {
      setTimeout(function() {
        throw reason;
      });
      throw reason;
    };
  });
define("rsvp/utils", 
  ["exports"],
  function(__exports__) {
    "use strict";
    function objectOrFunction(x) {
      return typeof x === "function" || (typeof x === "object" && x !== null);
    }

    __exports__.objectOrFunction = objectOrFunction;function isFunction(x) {
      return typeof x === "function";
    }

    __exports__.isFunction = isFunction;function isNonThenable(x) {
      return !objectOrFunction(x);
    }

    __exports__.isNonThenable = isNonThenable;function isArray(x) {
      return Object.prototype.toString.call(x) === "[object Array]";
    }

    __exports__.isArray = isArray;// Date.now is not available in browsers < IE9
    // https://developer.mozilla.org/en-US/docs/Web/JavaScript/Reference/Global_Objects/Date/now#Compatibility
    var now = Date.now || function() { return new Date().getTime(); };
    __exports__.now = now;
    var keysOf = Object.keys || function(object) {
      var result = [];

      for (var prop in object) {
        result.push(prop);
      }

      return result;
    };
    __exports__.keysOf = keysOf;
  });
define("rsvp", 
  ["./rsvp/promise","./rsvp/events","./rsvp/node","./rsvp/all","./rsvp/race","./rsvp/hash","./rsvp/rethrow","./rsvp/defer","./rsvp/config","./rsvp/map","./rsvp/resolve","./rsvp/reject","./rsvp/asap","./rsvp/filter","exports"],
  function(__dependency1__, __dependency2__, __dependency3__, __dependency4__, __dependency5__, __dependency6__, __dependency7__, __dependency8__, __dependency9__, __dependency10__, __dependency11__, __dependency12__, __dependency13__, __dependency14__, __exports__) {
    "use strict";
    var Promise = __dependency1__["default"];
    var EventTarget = __dependency2__["default"];
    var denodeify = __dependency3__["default"];
    var all = __dependency4__["default"];
    var race = __dependency5__["default"];
    var hash = __dependency6__["default"];
    var rethrow = __dependency7__["default"];
    var defer = __dependency8__["default"];
    var config = __dependency9__.config;
    var configure = __dependency9__.configure;
    var map = __dependency10__["default"];
    var resolve = __dependency11__["default"];
    var reject = __dependency12__["default"];
    var asap = __dependency13__["default"];
    var filter = __dependency14__["default"];

    config.async = asap; // default async is asap;

    function async(callback, arg) {
      config.async(callback, arg);
    }

    function on() {
      config.on.apply(config, arguments);
    }

    function off() {
      config.off.apply(config, arguments);
    }

    // Set up instrumentation through `window.__PROMISE_INTRUMENTATION__`
    if (typeof window !== 'undefined' && typeof window.__PROMISE_INSTRUMENTATION__ === 'object') {
      var callbacks = window.__PROMISE_INSTRUMENTATION__;
      configure('instrument', true);
      for (var eventName in callbacks) {
        if (callbacks.hasOwnProperty(eventName)) {
          on(eventName, callbacks[eventName]);
        }
      }
    }

    __exports__.Promise = Promise;
    __exports__.EventTarget = EventTarget;
    __exports__.all = all;
    __exports__.race = race;
    __exports__.hash = hash;
    __exports__.rethrow = rethrow;
    __exports__.defer = defer;
    __exports__.denodeify = denodeify;
    __exports__.configure = configure;
    __exports__.on = on;
    __exports__.off = off;
    __exports__.resolve = resolve;
    __exports__.reject = reject;
    __exports__.async = async;
    __exports__.map = map;
    __exports__.filter = filter;
  });
global.RSVP = requireModule('rsvp');
}(window));
'use strict';

var EPUBJS = EPUBJS || {};
<<<<<<< HEAD
EPUBJS.VERSION = "0.2.0";
=======
EPUBJS.VERSION = "0.1.10";
>>>>>>> 3f73acc7

EPUBJS.plugins = EPUBJS.plugins || {};

EPUBJS.filePath = EPUBJS.filePath || "/epubjs/";

EPUBJS.Render = {};

(function(root) {

	var previousEpub = root.ePub || {};
	
	var ePub = root.ePub = function() {
		var bookPath, options;

		//-- var book = ePub("path/to/book.epub", { restore: true })
		if(typeof(arguments[0]) != 'undefined' &&
			typeof arguments[0] === 'string') {

			bookPath = arguments[0];

			if( arguments[1] && typeof arguments[1] === 'object' ) {
				options = arguments[1];
				options.bookPath = bookPath;
			} else {
				options = { 'bookPath' : bookPath };
			}

		}

		/* 
		*   var book = ePub({ bookPath: "path/to/book.epub", restore: true });
		*
		*   - OR -
		*
		*   var book = ePub({ restore: true });
		*   book.open("path/to/book.epub");
		*/

		if( arguments[0] && typeof arguments[0] === 'object' ) {
			options = arguments[0];
		}
		
		
		return new EPUBJS.Book(options);
	};

	_.extend(ePub, {
		noConflict : function() {
			root.ePub = previousEpub;
			return this;
		}
	});

	//exports to multiple environments
	if (typeof define === 'function' && define.amd)
	//AMD
	define(function(){ return ePub; });
	else if (typeof module != "undefined" && module.exports)
	//Node
	module.exports = ePub;

})(window);

EPUBJS.Book = function(options){

	var book = this;

	this.settings = _.defaults(options || {}, {
		bookPath : null,
		bookKey : null,
		packageUrl : null,
		storage: false, //-- true (auto) or false (none) | override: 'ram', 'websqldatabase', 'indexeddb', 'filesystem'
		fromStorage : false,
		saved : false,
		online : true,
		contained : false,
		width : null,
		height: null,
		layoutOveride : null, // Default: { spread: 'reflowable', layout: 'auto', orientation: 'auto'}
		orientation : null,
		minSpreadWidth: 800, //-- overridden by spread: none (never) / both (always)
		version: 1,
		restore: false,
		reload : false,
		goto : false,
		styles : {},
		headTags : {},
		withCredentials: false,
		render_method: "Iframe"
	});

	this.settings.EPUBJSVERSION = EPUBJS.VERSION;
	
	this.spinePos = 0;
	this.stored = false;

	//-- All Book events for listening
	/*
		book:ready
		book:stored
		book:online
		book:offline
		book:pageChanged
	*/
	
	//-- Adds Hook methods to the Book prototype
	//   Hooks will all return before triggering the callback.
	// EPUBJS.Hooks.mixin(this);
	//-- Get pre-registered hooks for events
	// this.getHooks("beforeChapterDisplay");
			
	this.online = this.settings.online || navigator.onLine;
	this.networkListeners();
	
	this.store = false; //-- False if not using storage;

	//-- Determine storage method
	//-- Override options: none | ram | websqldatabase | indexeddb | filesystem
	
	if(this.settings.storage !== false){
		this.storage = new fileStorage.storage(this.settings.storage);
	}
	
	this.ready = {
		manifest: new RSVP.defer(),
		spine: new RSVP.defer(),
		metadata: new RSVP.defer(),
		cover: new RSVP.defer(),
		toc: new RSVP.defer(),
		pageList: new RSVP.defer()
	};
	
	this.readyPromises = [
		this.ready.manifest.promise,
		this.ready.spine.promise,
		this.ready.metadata.promise,
		this.ready.cover.promise,
		this.ready.toc.promise
	];
	
	this.pageList = [];
	this.pagination = new EPUBJS.Pagination();
	this.pageListReady = this.ready.pageList.promise;
	
	this.ready.all = RSVP.all(this.readyPromises);

	this.ready.all.then(this._ready.bind(this));
	
	// Queue for methods used before rendering
	this.isRendered = false;
	this._q = EPUBJS.core.queue(this);
	// Queue for rendering
	this._rendering = false;
	this._displayQ = EPUBJS.core.queue(this);
	// Queue for going to another location
	this._moving = false;
	this._gotoQ = EPUBJS.core.queue(this);

	/**
	* Creates a new renderer. 
	* The renderer will handle displaying the content using the method provided in the settings
	*/
	this.renderer = new EPUBJS.Renderer(this.settings.render_method);
	//-- Set the width at which to switch from spreads to single pages
	this.renderer.setMinSpreadWidth(this.settings.minSpreadWidth);
	//-- Pass through the renderer events
	this.listenToRenderer(this.renderer);
	
	this.defer_opened = new RSVP.defer();
	this.opened = this.defer_opened.promise;
	// BookUrl is optional, but if present start loading process
	if(typeof this.settings.bookPath === 'string') {
		this.open(this.settings.bookPath, this.settings.reload);
	}
	
	window.addEventListener("beforeunload", this.unload.bind(this), false);

	//-- Listen for these promises:
	//-- book.opened.then()
	//-- book.rendered.then()
};

//-- Check bookUrl and start parsing book Assets or load them from storage 
EPUBJS.Book.prototype.open = function(bookPath, forceReload){
	var book = this,
			epubpackage,
			opened = new RSVP.defer();

	this.settings.bookPath = bookPath;

	//-- Get a absolute URL from the book path
	this.bookUrl = this.urlFrom(bookPath);

	if(this.settings.contained || this.isContained(bookPath)){

		this.settings.contained = this.contained = true;

		this.bookUrl = '';

		epubpackage = this.unarchive(bookPath).
			then(function(){
				return book.loadPackage();
			});

	}	else {
		epubpackage = this.loadPackage();
	}

	if(this.settings.restore && !forceReload && localStorage){
		//-- Will load previous package json, or re-unpack if error
		epubpackage.then(function(packageXml) {
			var identifier = book.packageIdentifier(packageXml);
			var restored = book.restore(identifier);

			if(!restored) {
				book.unpack(packageXml);
			}
			opened.resolve();
			book.defer_opened.resolve();
		});
		
	}else{
		
		//-- Get package information from epub opf
		epubpackage.then(function(packageXml) {
			book.unpack(packageXml);
			opened.resolve();
			book.defer_opened.resolve();
		});
	}
	
	//-- If there is network connection, store the books contents
	if(this.online && this.settings.storage && !this.settings.contained){
		if(!this.settings.stored) opened.then(book.storeOffline());
	}

	this._registerReplacements(this.renderer);

	return opened.promise;

};

EPUBJS.Book.prototype.loadPackage = function(_containerPath){
	var book = this,
			parse = new EPUBJS.Parser(),
			containerPath = _containerPath || "META-INF/container.xml",
			containerXml,
			packageXml;
	
	if(!this.settings.packageUrl) { //-- provide the packageUrl to skip this step
		packageXml = book.loadXml(book.bookUrl + containerPath).
			then(function(containerXml){
				return parse.container(containerXml); // Container has path to content
			}).
			then(function(paths){
				book.settings.contentsPath = book.bookUrl + paths.basePath;
				book.settings.packageUrl = book.bookUrl + paths.packagePath;
				book.settings.encoding = paths.encoding;
				return book.loadXml(book.settings.packageUrl); // Containes manifest, spine and metadata 
			});
	} else {
		packageXml = book.loadXml(book.settings.packageUrl);
	}

	return packageXml;
};

EPUBJS.Book.prototype.packageIdentifier = function(packageXml){
	var book = this,
			parse = new EPUBJS.Parser();

	return parse.identifier(packageXml);
};

EPUBJS.Book.prototype.unpack = function(packageXml){
	var book = this,
			parse = new EPUBJS.Parser();
	
	book.contents = parse.packageContents(packageXml, book.settings.contentsPath); // Extract info from contents

	book.manifest = book.contents.manifest;
	book.spine = book.contents.spine;
	book.spineIndexByURL = book.contents.spineIndexByURL;
	book.metadata = book.contents.metadata;
	if(!book.settings.bookKey) {
		book.settings.bookKey = book.generateBookKey(book.metadata.identifier);
	}

	//-- Set Globbal Layout setting based on metadata
	book.globalLayoutProperties = book.parseLayoutProperties(book.metadata);

	book.cover = book.contents.cover = book.settings.contentsPath + book.contents.coverPath;
	
	book.spineNodeIndex = book.contents.spineNodeIndex;
	
	book.ready.manifest.resolve(book.contents.manifest);
	book.ready.spine.resolve(book.contents.spine);
	book.ready.metadata.resolve(book.contents.metadata);
	book.ready.cover.resolve(book.contents.cover);


	//-- Load the TOC, optional; either the EPUB3 XHTML Navigation file or the EPUB2 NCX file
	if(book.contents.navPath) {
		book.settings.navUrl = book.settings.contentsPath + book.contents.navPath;

		book.loadXml(book.settings.navUrl).
			then(function(navHtml){
				return parse.nav(navHtml, book.spineIndexByURL, book.spine); // Grab Table of Contents
			}).then(function(toc){
				book.toc = book.contents.toc = toc;
				book.ready.toc.resolve(book.contents.toc);
			}, function(error) {
				book.ready.toc.resolve(false);
			});
		
		// Load the optional pageList
		book.loadXml(book.settings.navUrl).
			then(function(navHtml){
				return parse.pageList(navHtml, book.spineIndexByURL, book.spine);
			}).then(function(pageList){
				var epubcfi = new EPUBJS.EpubCFI();
				var wait = 0; // need to generate a cfi

				// No pageList found
				if(pageList.length === 0) {
					return;
				}

				book.pageList = book.contents.pageList = pageList;

				// Replace HREFs with CFI
				book.pageList.forEach(function(pg){
					if(!pg.cfi) {
						wait += 1;
						epubcfi.generateCfiFromHref(pg.href, book).then(function(cfi){
							pg.cfi = cfi;
							pg.packageUrl = book.settings.packageUrl;

							wait -= 1;
							if(wait === 0) {
								book.pagination.process(book.pageList);
								book.ready.pageList.resolve(book.pageList);
							}
						});
					}
				});
				
				if(!wait) {
					book.pagination.process(book.pageList);
					book.ready.pageList.resolve(book.pageList);
				}

			}, function(error) {
				book.ready.pageList.resolve([]);
			});
	} else if(book.contents.tocPath) {
		book.settings.tocUrl = book.settings.contentsPath + book.contents.tocPath;

		book.loadXml(book.settings.tocUrl).
			then(function(tocXml){
					return parse.toc(tocXml, book.spineIndexByURL, book.spine); // Grab Table of Contents
			}).then(function(toc){
				book.toc = book.contents.toc = toc;
				book.ready.toc.resolve(book.contents.toc);
			}, function(error) {
				book.ready.toc.resolve(false);
			});

	} else {
		book.ready.toc.resolve(false);
	}

};

EPUBJS.Book.prototype.createHiddenRender = function(renderer, _width, _height) {
	var box = this.element.getBoundingClientRect();
	var width = _width || this.settings.width || box.width;
	var height = _height || this.settings.height || box.height;
	var hiddenEl;
	
	renderer.setMinSpreadWidth(this.settings.minSpreadWidth);
  this._registerReplacements(renderer);
 
	hiddenEl = document.createElement("div");
	hiddenEl.style.visibility = "hidden";
	hiddenEl.style.overflow = "hidden";
	hiddenEl.style.width = "0";
	hiddenEl.style.height = "0";
	this.element.appendChild(hiddenEl);
	
	renderer.initialize(hiddenEl, width, height);
	return hiddenEl;
};

// Generates the pageList array by loading every chapter and paging through them
EPUBJS.Book.prototype.generatePageList = function(width, height){
	var pageList = [];
	var pager = new EPUBJS.Renderer(this.settings.render_method);
	var hiddenElement = this.createHiddenRender(pager, width, height);
	var deferred = new RSVP.defer();
	var spinePos = -1;
	var spineLength = this.spine.length;
	var totalPages = 0;
	var currentPage = 0;
	var nextChapter = function(deferred){
		var chapter;
		var next = spinePos + 1;
		var done = deferred || new RSVP.defer();
		var loaded;
		if(next >= spineLength) {
			done.resolve();
		} else {
			spinePos = next;
			chapter = new EPUBJS.Chapter(this.spine[spinePos], this.store);

			pager.displayChapter(chapter, this.globalLayoutProperties).then(function(chap){
				var nextPage = true;

				// Page though the entire chapter
				while (nextPage) {
					nextPage = pager.nextPage();
				}
				// Load up the next chapter
				nextChapter(done);
			});
		}
		return done.promise;
	}.bind(this);
	
	var finished = nextChapter().then(function(){
		pager.remove();
		this.element.removeChild(hiddenElement);
		deferred.resolve(pageList);
	}.bind(this));

	pager.on("renderer:locationChanged", function(cfi){
		currentPage += 1;
		pageList.push({
			"cfi" : cfi,
			"page" : currentPage
		});
	});

	
	return deferred.promise;
};

// Render out entire book and generate the pagination
// Width and Height are optional and will default to the current dimensions
EPUBJS.Book.prototype.generatePagination = function(width, height) {
	var book = this;
	
	this.ready.spine.promise.then(function(){
		book.generatePageList(width, height).then(function(pageList){
			book.pageList = book.contents.pageList = pageList;
			book.pagination.process(pageList);
			book.ready.pageList.resolve(book.pageList);
		});
	});
	
	return this.pageListReady;
};

// Process the pagination from a JSON array containing the pagelist
EPUBJS.Book.prototype.loadPagination = function(pagelistJSON) {
	var pageList = JSON.parse(pagelistJSON);

	if(pageList && pageList.length) {
		this.pageList = pageList;
		this.pagination.process(this.pageList);
		this.ready.pageList.resolve(this.pageList);
	}
	return this.pageList;
};

EPUBJS.Book.prototype.getPageList = function() {
	return this.ready.pageList.promise;
};

EPUBJS.Book.prototype.getMetadata = function() {
	return this.ready.metadata.promise;
};

EPUBJS.Book.prototype.getToc = function() {
	return this.ready.toc.promise;
};

/* Private Helpers */

//-- Listeners for browser events
EPUBJS.Book.prototype.networkListeners = function(){
	var book = this;

	window.addEventListener("offline", function(e) {
		book.online = false;
		book.trigger("book:offline");
	}, false);

	window.addEventListener("online", function(e) {
		book.online = true;
		book.trigger("book:online");
	}, false);
	
};

// Listen to all events the renderer triggers and pass them as book events
EPUBJS.Book.prototype.listenToRenderer = function(renderer){
	var book = this;
	renderer.Events.forEach(function(eventName){
		renderer.on(eventName, function(e){
			book.trigger(eventName, e);
		});
	});
	
	
	renderer.on("renderer:locationChanged", function(cfi) {
		var page, percent;
		if(this.pageList.length > 0) {
			page = this.pagination.pageFromCfi(cfi);
			percent = this.pagination.percentageFromPage(page);
			this.trigger("book:pageChanged", {
				"page": page,
				"percentage": percent
			});
			
			// TODO: Add event for first and last page. 
			// (though last is going to be hard, since it could be several reflowed pages long)
		}
	}.bind(this));
	
	renderer.on("render:loaded", this.loadChange.bind(this));
};

// Listens for load events from the Renderer and checks against the current chapter
// Prevents the Render from loading a different chapter when back button is pressed
EPUBJS.Book.prototype.loadChange = function(url){
	var uri = EPUBJS.core.uri(url);
	if(this.currentChapter && uri.path != this.currentChapter.absolute){
		// console.warn("Miss Match", uri.path, this.currentChapter.absolute);
		this.goto(uri.filename);
	}
};

EPUBJS.Book.prototype.unlistenToRenderer = function(renderer){
	renderer.Events.forEach(function(eventName){
		renderer.off(eventName);
	}	);
};

//-- Choose between a request from store or a request from network
EPUBJS.Book.prototype.loadXml = function(url){
	if(this.settings.fromStorage) {
		return this.storage.getXml(url, this.settings.encoding);
	} else if(this.settings.contained) {
		return this.zip.getXml(url, this.settings.encoding);
	}else{
		return EPUBJS.core.request(url, 'xml', this.settings.withCredentials);
	}
};

//-- Turns a url into a absolute url
EPUBJS.Book.prototype.urlFrom = function(bookPath){
	var uri = EPUBJS.core.uri(bookPath),
		absolute = uri.protocol,
		fromRoot = uri.path[0] == "/",
		location = window.location,
		//-- Get URL orgin, try for native or combine 
		origin = location.origin || location.protocol + "//" + location.host,
		baseTag = document.getElementsByTagName('base'),
		base;
			

	//-- Check is Base tag is set

	if(baseTag.length) {
		base = baseTag[0].href;
	}
	
	//-- 1. Check if url is absolute
	if(uri.protocol){
		return uri.origin + uri.path;
	}

	//-- 2. Check if url starts with /, add base url
	if(!absolute && fromRoot){
		return (base || origin) + uri.path;
	}

	//-- 3. Or find full path to url and add that
	if(!absolute && !fromRoot){
		return EPUBJS.core.resolveUrl(base || location.pathname, uri.path);
	}

};


EPUBJS.Book.prototype.unarchive = function(bookPath){
	var book = this,
		unarchived;
		
	//-- Must use storage
	// if(this.settings.storage == false ){
		// this.settings.storage = true;
		// this.storage = new fileStorage.storage();
	// }
			
	this.zip = new EPUBJS.Unarchiver();
	this.store = this.zip; // Use zip storaged in ram
	return this.zip.openZip(bookPath);
};

//-- Checks if url has a .epub or .zip extension
EPUBJS.Book.prototype.isContained = function(bookUrl){
	var uri = EPUBJS.core.uri(bookUrl);

	if(uri.extension && (uri.extension == "epub" || uri.extension == "zip")){
		return true;
	}

	return false;
};

//-- Checks if the book can be retrieved from localStorage
EPUBJS.Book.prototype.isSaved = function(bookKey) {
	var storedSettings;

	if(!localStorage) {
		return false;
	}

	storedSettings = localStorage.getItem(bookKey);

	if( !localStorage ||
		storedSettings === null) {
		return false;
	} else {
		return true;
	}
};

// Generates the Book Key using the identifer in the manifest or other string provided
EPUBJS.Book.prototype.generateBookKey = function(identifier){
	return "epubjs:" + EPUBJS.VERSION + ":" + window.location.host + ":" + identifier;
};

EPUBJS.Book.prototype.saveContents = function(){
	if(!localStorage) {
		return false;
	}
	localStorage.setItem(this.settings.bookKey, JSON.stringify(this.contents));
};

EPUBJS.Book.prototype.removeSavedContents = function() {
	if(!localStorage) {
		return false;
	}
	localStorage.removeItem(this.settings.bookKey);
};



//-- Takes a string or a element
EPUBJS.Book.prototype.renderTo = function(elem){
	var book = this,
		rendered;
	
	if(_.isElement(elem)) {
		this.element = elem;
	} else if (typeof elem == "string") {
		this.element = EPUBJS.core.getEl(elem);
	} else {
		console.error("Not an Element");
		return;
	}
	
	rendered = this.opened.
				then(function(){
					// book.render = new EPUBJS.Renderer[this.settings.renderer](book);
					book.renderer.initialize(book.element, book.settings.width, book.settings.height);
					book._rendered();
					return book.startDisplay();
				});

	// rendered.then(null, function(error) { console.error(error); });

	return rendered;
};

EPUBJS.Book.prototype.startDisplay = function(){
	var display;

	if(this.settings.goto) {
		display = this.goto(this.settings.goto);
	}else if(this.settings.previousLocationCfi) {
		display = this.gotoCfi(this.settings.previousLocationCfi);
	}else{
		display = this.displayChapter(this.spinePos);
	}

	return display;
};

EPUBJS.Book.prototype.restore = function(identifier){

	var book = this,
			fetch = ['manifest', 'spine', 'metadata', 'cover', 'toc', 'spineNodeIndex', 'spineIndexByURL', 'globalLayoutProperties'],
			reject = false,
			bookKey = this.generateBookKey(identifier),
			fromStore = localStorage.getItem(bookKey),
			len = fetch.length,
			i;

	if(this.settings.clearSaved) reject = true;

	if(!reject && fromStore != 'undefined' && fromStore !== null){
		book.contents = JSON.parse(fromStore);

		for(i = 0; i < len; i++) {
			var item = fetch[i];

			if(!book.contents[item]) {
				reject = true;
				break;
			}
			book[item] = book.contents[item];
		}
	}

	if(reject || !fromStore || !this.contents || !this.settings.contentsPath){
		return false;
	}else{
		this.settings.bookKey = bookKey;
		this.ready.manifest.resolve(this.manifest);
		this.ready.spine.resolve(this.spine);
		this.ready.metadata.resolve(this.metadata);
		this.ready.cover.resolve(this.cover);
		this.ready.toc.resolve(this.toc);
		return true;
	}

};

EPUBJS.Book.prototype.displayChapter = function(chap, end, deferred){
	var book = this,
		render,
		cfi,
		pos,
		store,
		defer = deferred || new RSVP.defer();
	
	if(!this.isRendered) {
		this._q.enqueue("displayChapter", arguments);
		// Reject for now. TODO: pass promise to queue
		defer.reject({
				message : "Rendering",
				stack : new Error().stack
			});
		return defer.promise;
	}

	if(this._rendering) {
		// Pass along the current defer
		this._displayQ.enqueue("displayChapter", [chap, end, defer]);
		return defer.promise;
	}

	if(_.isNumber(chap)){
		pos = chap;
	}else{
		cfi = new EPUBJS.EpubCFI(chap);
		pos = cfi.spinePos;
	}
	
	if(pos < 0 || pos >= this.spine.length){
		console.warn("Not A Valid Location");
		pos = 0;
		end = false;
		cfi = false;
	}
	
	//-- Set the book's spine position
	this.spinePos = pos;

	//-- Create a new chapter	
	this.currentChapter = new EPUBJS.Chapter(this.spine[pos], this.store);
	
	this._rendering = true;
	
	render = book.renderer.displayChapter(this.currentChapter, this.globalLayoutProperties);
	
	if(cfi) {
		render.then(function(chapter){
			// chapter.currentLocationCfi = chap;
			chapter.gotoCfi(cfi);
			defer.resolve(book.renderer);
		});
	} else if(end) {
		render.then(function(chapter){
			chapter.lastPage();
			defer.resolve(book.renderer);
		});
	} else {
		render.then(function(){
			defer.resolve(book.renderer);
		});
	}

	
	if(!this.settings.fromStorage &&
		!this.settings.contained) {
		render.then(function(){
			book.preloadNextChapter();
		});
	}
	
	//-- Clear render queue
	render.then(function(){
		var inwait;
		book._rendering = false;
		book._displayQ.dequeue();
	});
	
	return defer.promise;
};

EPUBJS.Book.prototype.nextPage = function(){
	var next;

	if(!this.isRendered) return this._q.enqueue("nextPage", arguments);
	
	next = this.renderer.nextPage();

	if(!next){
		return this.nextChapter();
	}
};

EPUBJS.Book.prototype.prevPage = function() {
	var prev;

	if(!this.isRendered) return this._q.enqueue("prevPage", arguments);

	prev = this.renderer.prevPage();
	
	if(!prev){
		return this.prevChapter();
	}
};

EPUBJS.Book.prototype.nextChapter = function() {
	if(this.spinePos < this.spine.length - 1){
		this.spinePos += 1;
		return this.displayChapter(this.spinePos);
	} else {
		this.trigger("book:atEnd");
	}
	
};

EPUBJS.Book.prototype.prevChapter = function() {
	if(this.spinePos > 0){
		this.spinePos -= 1;
		return this.displayChapter(this.spinePos, true);
	} else {
		this.trigger("book:atStart");
	}
};

EPUBJS.Book.prototype.getCurrentLocationCfi = function() {
	if(!this.isRendered) return false;
	return this.renderer.currentLocationCfi;
};

EPUBJS.Book.prototype.goto = function(target){

	if(target.indexOf("epubcfi(") === 0) {
		return this.gotoCfi(target);
	} else if(target.indexOf("%") === target.length-1) {
		return this.gotoPercentage(parseInt(target.substring(0, target.length-1))/100);
	} else if(typeof target === "number" || isNaN(target) === false){
		return this.gotoPage(target);
	} else {
		return this.gotoHref(target);
	}
	
};

EPUBJS.Book.prototype.gotoCfi = function(cfiString, defer){
	var cfi,
			spinePos,
			spineItem,
			rendered,
			deferred = defer || new RSVP.defer();
			
	if(!this.isRendered) {
		this.settings.previousLocationCfi = cfiString;
		return false;
	}

	// Currently going to a chapter
	if(this._moving) {
		this._gotoQ.enqueue("gotoCfi", [cfiString, deferred]);
		return false;
	}
	
	cfi = new EPUBJS.EpubCFI(cfiString);
	spinePos = cfi.spinePos;
	
	if(spinePos == -1) {
		return false;
	}

	spineItem = this.spine[spinePos];
	promise = deferred.promise;
	this._moving = true;
	//-- If same chapter only stay on current chapter
	if(this.currentChapter && this.spinePos === spinePos){
		this.renderer.gotoCfi(cfi);
		this._moving = false;
		deferred.resolve(this.renderer.currentLocationCfi);
	} else {
		
		if(!spineItem || spinePos == -1) {
			spinePos = 0;
			spineItem = this.spine[spinePos];
		}
		
		this.currentChapter = new EPUBJS.Chapter(spineItem, this.store);
		
		if(this.currentChapter) {
			this.spinePos = spinePos;
			render = this.renderer.displayChapter(this.currentChapter, this.globalLayoutProperties);
	
			render.then(function(rendered){
					rendered.gotoCfi(cfi);
					this._moving = false;
					deferred.resolve(rendered.currentLocationCfi);
			}.bind(this));
		}
	}

	promise.then(function(){
		this._gotoQ.dequeue();
	}.bind(this));

	return promise;
};

EPUBJS.Book.prototype.gotoHref = function(url, defer){
	var split, chapter, section, absoluteURL, spinePos;
	var deferred = defer || new RSVP.defer();

	if(!this.isRendered) {
		this.settings.goto = url;
		return false;
	}

	// Currently going to a chapter
	if(this._moving) {
		this._gotoQ.enqueue("gotoHref", [url, deferred]);
		return false;
	}

	split = url.split("#");
	chapter = split[0];
	section = split[1] || false;
	// absoluteURL = (chapter.search("://") === -1) ? (this.settings.contentsPath + chapter) : chapter;
	spinePos = this.spineIndexByURL[chapter];

	//-- If link fragment only stay on current chapter
	if(!chapter){
		spinePos = this.currentChapter ? this.currentChapter.spinePos : 0;
	}

	//-- Check that URL is present in the index, or stop
	if(typeof(spinePos) != "number") return false;
	
	if(!this.currentChapter || spinePos != this.currentChapter.spinePos){
		//-- Load new chapter if different than current
		return this.displayChapter(spinePos).then(function(){
				if(section){
					this.renderer.section(section);
				}
				deferred.resolve(this.renderer.currentLocationCfi);
			}.bind(this));
	}else{
		//-- Only goto section
		if(section) {
			this.renderer.section(section);
		}
		deferred.resolve(this.renderer.currentLocationCfi);
	}

	deferred.promise.then(function(){
		this._gotoQ.dequeue();
	}.bind(this));

	return deferred.promise;
};

EPUBJS.Book.prototype.gotoPage = function(pg){
	var cfi = this.pagination.cfiFromPage(pg);
	return this.gotoCfi(cfi);
};

EPUBJS.Book.prototype.gotoPercentage = function(percent){
	var pg = this.pagination.pageFromPercentage(percent);
	return this.gotoPage(pg);
};

EPUBJS.Book.prototype.preloadNextChapter = function() {
	var next;
	var chap = this.spinePos + 1;
	
	if(chap >= this.spine.length){
		return false;
	}
		
	next = new EPUBJS.Chapter(this.spine[chap]);
	if(next) {
		EPUBJS.core.request(next.absolute);
	}
};


EPUBJS.Book.prototype.storeOffline = function() {
	var book = this,
		assets = _.values(this.manifest);
	
	//-- Creates a queue of all items to load
	return EPUBJS.storage.batch(assets).
			then(function(){
				book.settings.stored = true;
				book.trigger("book:stored");
			});
};

EPUBJS.Book.prototype.availableOffline = function() {
	return this.settings.stored > 0 ? true : false;
};

/*
EPUBJS.Book.prototype.fromStorage = function(stored) {
	
	if(this.contained) return;
	
	if(!stored){
		this.online = true;
		this.tell("book:online");
	}else{
		if(!this.availableOffline){
			//-- If book hasn't been cached yet, store offline
			this.storeOffline(function(){
				this.online = false;
				this.tell("book:offline");
			}.bind(this));
			
		}else{
			this.online = false;
			this.tell("book:offline");
		}
	}
	
}
*/

EPUBJS.Book.prototype.setStyle = function(style, val, prefixed) {
	if(!this.isRendered) return this._q.enqueue("setStyle", arguments);
	
	this.settings.styles[style] = val;

	this.renderer.setStyle(style, val, prefixed);
	this.renderer.reformat();
};

EPUBJS.Book.prototype.removeStyle = function(style) {
	if(!this.isRendered) return this._q.enqueue("removeStyle", arguments);
	this.renderer.removeStyle(style);
	this.renderer.reformat();
	delete this.settings.styles[style];
};

EPUBJS.Book.prototype.addHeadTag = function(tag, attrs) {
	if(!this.isRendered) return this._q.enqueue("addHeadTag", arguments);
    this.settings.headTags[tag] = attrs;
};

EPUBJS.Book.prototype.useSpreads = function(use) {
	console.warn("useSpreads is deprecated, use forceSingle or set a layoutOveride instead");
	if(use === false) {
		this.forceSingle(true);
	} else {
		this.forceSingle(false);
	}
};

EPUBJS.Book.prototype.forceSingle = function(use) {
	this.renderer.forceSingle(use);
	if(this.isRendered) {
		this.renderer.reformat();
	}
};

EPUBJS.Book.prototype.unload = function(){
	
	if(this.settings.restore && localStorage) {
		this.saveContents();
	}

	this.unlistenToRenderer(this.renderer);

	this.trigger("book:unload");
};

EPUBJS.Book.prototype.destroy = function() {

	window.removeEventListener("beforeunload", this.unload);

	if(this.currentChapter) this.currentChapter.unload();

	this.unload();

	if(this.render) this.render.remove();

};

EPUBJS.Book.prototype._ready = function() {

	this.trigger("book:ready");

};

EPUBJS.Book.prototype._rendered = function(err) {
	var book = this;

	this.isRendered = true;
	this.trigger("book:rendered");

	this._q.flush();
};


EPUBJS.Book.prototype.applyStyles = function(callback){
	if(!this.isRendered) return this._q.enqueue("applyStyles", arguments);
	this.renderer.applyStyles(this.settings.styles);
	callback();
};

EPUBJS.Book.prototype.applyHeadTags = function(callback){
	if(!this.isRendered) return this._q.enqueue("applyHeadTags", arguments);
	this.renderer.applyHeadTags(this.settings.headTags);
	callback();
};

EPUBJS.Book.prototype._registerReplacements = function(renderer){
	renderer.registerHook("beforeChapterDisplay", this.applyStyles.bind(this), true);
	renderer.registerHook("beforeChapterDisplay", this.applyHeadTags.bind(this), true);
	renderer.registerHook("beforeChapterDisplay", EPUBJS.replace.hrefs.bind(this), true);

	if(this._needsAssetReplacement()) {

		renderer.registerHook("beforeChapterDisplay", [
			EPUBJS.replace.head,
			EPUBJS.replace.resources,
			EPUBJS.replace.svg
		], true);

	}

};

EPUBJS.Book.prototype._needsAssetReplacement = function(){
	if(this.settings.fromStorage) {

		//-- Filesystem api links are relative, so no need to replace them
		if(this.storage.getStorageType() == "filesystem") {
			return false;
		}

		return true;

	} else if(this.settings.contained) {

		return true;

	} else {

		return false;

	}
};


//-- http://www.idpf.org/epub/fxl/
EPUBJS.Book.prototype.parseLayoutProperties = function(metadata){
	var layout = (this.layoutOveride && this.layoutOveride.layout) || metadata.layout || "reflowable";
	var spread = (this.layoutOveride && this.layoutOveride.spread) || metadata.spread || "auto";
	var orientation = (this.layoutOveride && this.layoutOveride.orientation) || metadata.orientation || "auto";
	return {
		layout : layout,
		spread : spread,
		orientation : orientation
	};
};

//-- Enable binding events to book
RSVP.EventTarget.mixin(EPUBJS.Book.prototype);

//-- Handle RSVP Errors
RSVP.on('error', function(event) {
	//console.error(event, event.detail);
});

RSVP.configure('instrument', true); //-- true | will logging out all RSVP rejections
// RSVP.on('created', listener);
// RSVP.on('chained', listener);
// RSVP.on('fulfilled', listener);
RSVP.on('rejected', function(event){
	console.error(event.detail.message, event.detail.stack);
});

EPUBJS.Chapter = function(spineObject, store){
	this.href = spineObject.href;
	this.absolute = spineObject.url;
	this.id = spineObject.id;
	this.spinePos = spineObject.index;
	this.cfiBase = spineObject.cfiBase;
	this.properties = spineObject.properties;
	this.manifestProperties = spineObject.manifestProperties;
	this.linear = spineObject.linear;
	this.pages = 1;
	this.store = store;
};


EPUBJS.Chapter.prototype.contents = function(_store){
	var store = _store || this.store;
	// if(this.store && (!this.book.online || this.book.contained))
	if(store){
		return store.get(href);
	}else{
		return EPUBJS.core.request(href, 'xml');
	}

};

EPUBJS.Chapter.prototype.url = function(_store){
	var deferred = new RSVP.defer();
	var store = _store || this.store;
	
	if(store){
		if(!this.tempUrl) {
			this.tempUrl = store.getUrl(this.absolute);
		}
		return this.tempUrl;
	}else{
		deferred.resolve(this.absolute); //-- this is less than ideal but keeps it a promise
		return deferred.promise;
	}

};

EPUBJS.Chapter.prototype.setPages = function(num){
	this.pages = num;
};

EPUBJS.Chapter.prototype.getPages = function(num){
	return this.pages;
};

EPUBJS.Chapter.prototype.getID = function(){
	return this.ID;
};

EPUBJS.Chapter.prototype.unload = function(store){
	
	if(this.tempUrl && store) {
		store.revokeUrl(this.tempUrl);
		this.tempUrl = false;
	}
};

var EPUBJS = EPUBJS || {};
EPUBJS.core = {};

//-- Get a element for an id
EPUBJS.core.getEl = function(elem) {
	return document.getElementById(elem);
};

//-- Get all elements for a class
EPUBJS.core.getEls = function(classes) {
	return document.getElementsByClassName(classes);
};

EPUBJS.core.request = function(url, type, withCredentials) {
	var supportsURL = window.URL;
	var BLOB_RESPONSE = supportsURL ? "blob" : "arraybuffer";

	var deferred = new RSVP.defer();

	var xhr = new XMLHttpRequest();

	//-- Check from PDF.js: 
	//   https://github.com/mozilla/pdf.js/blob/master/web/compatibility.js
	var xhrPrototype = XMLHttpRequest.prototype;
	
	if (!('overrideMimeType' in xhrPrototype)) {
		// IE10 might have response, but not overrideMimeType
		Object.defineProperty(xhrPrototype, 'overrideMimeType', {
			value: function xmlHttpRequestOverrideMimeType(mimeType) {}
		});
	}
	if(withCredentials) {
		xhr.withCredentials = true;
	}
	xhr.open("GET", url, true);
	xhr.onreadystatechange = handler;
	
	if(type == 'blob'){
		xhr.responseType = BLOB_RESPONSE;
	}
	
	if(type == "json") {
		xhr.setRequestHeader("Accept", "application/json");
	}
	
	if(type == 'xml') {
		xhr.overrideMimeType('text/xml');
	}
	
	xhr.send();
	
	function handler() {
		if (this.readyState === this.DONE) {
			if (this.status === 200 || this.responseXML ) { //-- Firefox is reporting 0 for blob urls
				var r;
				
				if(type == 'xml'){
					r = this.responseXML;
				}else
				if(type == 'json'){
					r = JSON.parse(this.response);
				}else
				if(type == 'blob'){
	
					if(supportsURL) {
						r = this.response;
					} else {
						//-- Safari doesn't support responseType blob, so create a blob from arraybuffer
						r = new Blob([this.response]);
					}
	
				}else{
					r = this.response;
				}
				
				deferred.resolve(r);
			} else {
				deferred.reject({
					message : this.response,
					stack : new Error().stack
				});
			}
		}
	}

	return deferred.promise;
};

EPUBJS.core.toArray = function(obj) {
	var arr = [];

	for (var member in obj) {
		var newitm;
		if ( obj.hasOwnProperty(member) ) {
			newitm = obj[member];
			newitm.ident = member;
			arr.push(newitm);
		}
	}

	return arr;
};

//-- Parse the different parts of a url, returning a object
EPUBJS.core.uri = function(url){
	var uri = {
				protocol : '',
				host : '',
				path : '',
				origin : '',
				directory : '',
				base : '',
				filename : '',
				extension : '',
				fragment : '',
				href : url
			},
			doubleSlash = url.indexOf('://'),
			search = url.indexOf('?'),
			fragment = url.indexOf("#"),
			withoutProtocol,
			dot,
			firstSlash;

	if(fragment != -1) {
		uri.fragment = url.slice(fragment + 1);
		url = url.slice(0, fragment);
	}

	if(search != -1) {
		uri.search = url.slice(search + 1);
		url = url.slice(0, search);
	}
	
	if(doubleSlash != -1) {
		uri.protocol = url.slice(0, doubleSlash);
		withoutProtocol = url.slice(doubleSlash+3);
		firstSlash = withoutProtocol.indexOf('/');
		
		if(firstSlash === -1) {
			uri.host = uri.path;
			uri.path = "";
		} else {
			uri.host = withoutProtocol.slice(0, firstSlash);
			uri.path = withoutProtocol.slice(firstSlash);
		}
		
		
		uri.origin = uri.protocol + "://" + uri.host;
		
		uri.directory = EPUBJS.core.folder(uri.path);
		
		uri.base = uri.origin + uri.directory;
		// return origin;
	} else {
		uri.path = url;
		uri.directory = EPUBJS.core.folder(url);
		uri.base = uri.directory;
	}
	
	//-- Filename
	uri.filename = url.replace(uri.base, '');
	dot = uri.filename.lastIndexOf('.');
	if(dot != -1) {
		uri.extension = uri.filename.slice(dot+1);
	}
	return uri;
};

//-- Parse out the folder, will return everything before the last slash

EPUBJS.core.folder = function(url){
	
	var lastSlash = url.lastIndexOf('/');
	
	if(lastSlash == -1) var folder = '';
		
	folder = url.slice(0, lastSlash + 1);
	
	return folder;

};

//-- https://github.com/ebidel/filer.js/blob/master/src/filer.js#L128
EPUBJS.core.dataURLToBlob = function(dataURL) {
	var BASE64_MARKER = ';base64,',
		parts, contentType, raw, rawLength, uInt8Array;

	if (dataURL.indexOf(BASE64_MARKER) == -1) {
		parts = dataURL.split(',');
		contentType = parts[0].split(':')[1];
		raw = parts[1];

		return new Blob([raw], {type: contentType});
	}

	parts = dataURL.split(BASE64_MARKER);
	contentType = parts[0].split(':')[1];
	raw = window.atob(parts[1]);
	rawLength = raw.length;

	uInt8Array = new Uint8Array(rawLength);

	for (var i = 0; i < rawLength; ++i) {
		uInt8Array[i] = raw.charCodeAt(i);
	}

	return new Blob([uInt8Array], {type: contentType});
};

//-- Load scripts async: http://stackoverflow.com/questions/7718935/load-scripts-asynchronously 
EPUBJS.core.addScript = function(src, callback, target) {
	var s, r;
	r = false;
	s = document.createElement('script');
	s.type = 'text/javascript';
	s.async = false;
	s.src = src;
	s.onload = s.onreadystatechange = function() {
		if ( !r && (!this.readyState || this.readyState == 'complete') ) {
			r = true;
			if(callback) callback();
		}
	};
	target = target || document.body;
	target.appendChild(s);
};

EPUBJS.core.addScripts = function(srcArr, callback, target) {
	var total = srcArr.length,
		curr = 0,
		cb = function(){
			curr++;
			if(total == curr){
				if(callback) callback();
			}else{
				EPUBJS.core.addScript(srcArr[curr], cb, target);
			}
		};

	EPUBJS.core.addScript(srcArr[curr], cb, target);
};

EPUBJS.core.addCss = function(src, callback, target) {
	var s, r;
	r = false;
	s = document.createElement('link');
	s.type = 'text/css';
	s.rel = "stylesheet";
	s.href = src;
	s.onload = s.onreadystatechange = function() {
		if ( !r && (!this.readyState || this.readyState == 'complete') ) {
			r = true;
			if(callback) callback();
		}
	};
	target = target || document.body;
	target.appendChild(s);
};

EPUBJS.core.prefixed = function(unprefixed) {
	var vendors = ["Webkit", "Moz", "O", "ms" ],
		prefixes = ['-Webkit-', '-moz-', '-o-', '-ms-'],
		upper = unprefixed[0].toUpperCase() + unprefixed.slice(1),
		length = vendors.length;
	
	if (typeof(document.body.style[unprefixed]) != 'undefined') {
		return unprefixed;
	}

	for ( var i=0; i < length; i++ ) {
		if (typeof(document.body.style[vendors[i] + upper]) != 'undefined') {
			return vendors[i] + upper;
		}
	}

	return unprefixed;
};

EPUBJS.core.resolveUrl = function(base, path) {
	var url,
		segments = [],
		uri = EPUBJS.core.uri(path),
		folders = base.split("/"),
		paths;
	
	if(uri.host) {
		return path;
	}
	
	folders.pop();

	paths = path.split("/");
	paths.forEach(function(p){
		if(p === ".."){
			folders.pop();
		}else{
			segments.push(p);
		}
	});

	url = folders.concat(segments);

	return url.join("/");
};

<<<<<<< HEAD
// http://stackoverflow.com/questions/105034/how-to-create-a-guid-uuid-in-javascript
EPUBJS.core.uuid = function() {
	var d = new Date().getTime();
	var uuid = 'xxxxxxxx-xxxx-4xxx-yxxx-xxxxxxxxxxxx'.replace(/[xy]/g, function(c) {
			var r = (d + Math.random()*16)%16 | 0;
			d = Math.floor(d/16);
			return (c=='x' ? r : (r&0x7|0x8)).toString(16);
	});
	return uuid;
};

// Fast quicksort insert for sorted array -- based on:
// http://stackoverflow.com/questions/1344500/efficient-way-to-insert-a-number-into-a-sorted-array-of-numbers 
EPUBJS.core.insert = function(item, array, compareFunction) {
	var location = EPUBJS.core.locationOf(item, array, compareFunction);
	array.splice(location, 0, item);
	
	return location;
};

EPUBJS.core.locationOf = function(item, array, compareFunction, _start, _end) {
	var start = _start || 0;
	var end = _end || array.length;
	var pivot = parseInt(start + (end - start) / 2);
	var compared;
	if(!compareFunction){
		compareFunction = function(a, b) {
			if(a > b) return 1;
			if(a < b) return -1;
			if(a = b) return 0;
		};
	}
	if(end-start <= 0) {
		return pivot;
	}
	
	compared = compareFunction(array[pivot], item);
	if(end-start === 1) {
		return compared > 0 ? pivot : pivot + 1;
	}
	
	if(compared === 0) {
		return pivot;
	}
	if(compared === -1) {
		return EPUBJS.core.locationOf(item, array, compareFunction, pivot, end);
	} else{
		return EPUBJS.core.locationOf(item, array, compareFunction, start, pivot);
	}
};

EPUBJS.core.indexOfSorted = function(item, array, compareFunction, _start, _end) {
	var start = _start || 0;
	var end = _end || array.length;
	var pivot = parseInt(start + (end - start) / 2);
	var compared;
	if(!compareFunction){
		compareFunction = function(a, b) {
			if(a > b) return 1;
			if(a < b) return -1;
			if(a = b) return 0;
		};
	}
	if(end-start <= 0) {
		return -1; // Not found
	}

	compared = compareFunction(array[pivot], item);
	if(end-start === 1) {
		return compared === 0 ? pivot : -1;
	}
	if(compared === 0) {
		return pivot; // Found
	}
	if(compared === -1) {
		return EPUBJS.core.indexOfSorted(item, array, compareFunction, pivot, end);
	} else{
		return EPUBJS.core.indexOfSorted(item, array, compareFunction, start, pivot);
	}
};


EPUBJS.core.queue = function(_scope){
	var _q = [];
	var scope = _scope;
	// Add an item to the queue
	var enqueue = function(funcName, args, context) {
		_q.push({
			"funcName" : funcName,
			"args"     : args,
			"context"  : context
		});
		return _q;
	};
	// Run one item
	var dequeue = function(){
		var inwait;
		if(_q.length) {
			inwait = _q.shift();
			// Defer to any current tasks
			setTimeout(function(){
				scope[inwait.funcName].apply(inwait.context || scope, inwait.args);
			}, 0);
		}
	};
	// Run All
	var flush = function(){
		while(_q.length) {
			dequeue();
		}
	};
	// Clear all items in wait
	var clear = function(){
		_q = [];
	};
	return {
		"enqueue" : enqueue,
		"dequeue" : dequeue,
		"flush" : flush,
		"clear" : clear
	};
};
=======
>>>>>>> 3f73acc7
EPUBJS.EpubCFI = function(cfiStr){
	if(cfiStr) return this.parse(cfiStr);
};

EPUBJS.EpubCFI.prototype.generateChapterComponent = function(_spineNodeIndex, _pos, id) {
	var pos = parseInt(_pos),
		spineNodeIndex = _spineNodeIndex + 1,
		cfi = '/'+spineNodeIndex+'/';

	cfi += (pos + 1) * 2;

	if(id) cfi += "[" + id + "]";

	//cfi += "!";

	return cfi;
};

EPUBJS.EpubCFI.prototype.generatePathComponent = function(steps) {
	var parts = [];

	steps.forEach(function(part){
		var segment = '';
		segment += (part.index + 1) * 2;

		if(part.id) {
			segment += "[" + part.id + "]";
		}

		parts.push(segment);
	});

	return parts.join('/');
};

EPUBJS.EpubCFI.prototype.generateCfiFromElement = function(element, chapter) {
	var steps = this.pathTo(element);
	var path = this.generatePathComponent(steps);
	if(!path.length) {
		// Start of Chapter
		return "epubcfi(" + chapter + "!/4/)";
	} else {
		// First Text Node
		return "epubcfi(" + chapter + "!" + path + "/1:0)";
	}
};

EPUBJS.EpubCFI.prototype.pathTo = function(node) {
	var stack = [],
			children;

	while(node && node.parentNode !== null && node.parentNode.nodeType != 9) {
		children = node.parentNode.children;

		stack.unshift({
			'id' : node.id,
			// 'classList' : node.classList,
			'tagName' : node.tagName,
			'index' : children ? Array.prototype.indexOf.call(children, node) : 0
		});
		
		node = node.parentNode;
	}
	
	return stack;
};

EPUBJS.EpubCFI.prototype.getChapterComponent = function(cfiStr) {

	var splitStr = cfiStr.split("!");

	return splitStr[0];
};

EPUBJS.EpubCFI.prototype.getPathComponent = function(cfiStr) {

	var splitStr = cfiStr.split("!");
	var pathComponent = splitStr[1] ? splitStr[1].split(":") : '';

	return pathComponent[0];
};

EPUBJS.EpubCFI.prototype.getCharecterOffsetComponent = function(cfiStr) {
	var splitStr = cfiStr.split(":");
	return splitStr[1] || '';
};


EPUBJS.EpubCFI.prototype.parse = function(cfiStr) {
	var cfi = {},
		chapSegment,
		chapterComponent,
		pathComponent,
		charecterOffsetComponent,
		assertion,
		chapId,
		path,
		end,
		endInt,
		text,
		parseStep = function(part){
			var type, index, has_brackets, id;
			
			type = "element";
			index = parseInt(part) / 2 - 1;
			has_brackets = part.match(/\[(.*)\]/);
			if(has_brackets && has_brackets[1]){
				id = has_brackets[1];
			}
			
			return {
				"type" : type,
				'index' : index,
				'id' : id || false
			};
		};
	
	if(typeof cfiStr !== "string") {
		return {spinePos: -1};
	}

	cfi.str = cfiStr;

	if(cfiStr.indexOf("epubcfi(") === 0) {
		// Remove intial epubcfi( and ending )
		cfiStr = cfiStr.slice(8, cfiStr.length-1);
	}

	chapterComponent = this.getChapterComponent(cfiStr);
	pathComponent = this.getPathComponent(cfiStr) || '';
	charecterOffsetComponent = this.getCharecterOffsetComponent(cfiStr);
	// Make sure this is a valid cfi or return
	if(!chapterComponent) {
		return {spinePos: -1};
	}
	
	// Chapter segment is always the second one
	chapSegment = chapterComponent.split("/")[2] || '';
	if(!chapSegment) return {spinePos:-1};

	cfi.spinePos = (parseInt(chapSegment) / 2 - 1 ) || 0;

	chapId = chapSegment.match(/\[(.*)\]/);

	cfi.spineId = chapId ? chapId[1] : false;

	if(pathComponent.indexOf(',') != -1) {
		// Handle ranges -- not supported yet
		console.warn("CFI Ranges are not supported");
	}

	path = pathComponent.split('/');
	end = path.pop();

	cfi.steps = [];

	path.forEach(function(part){
		var step;
		
		if(part) {
			step = parseStep(part);
			cfi.steps.push(step);
		}
	});

	//-- Check if END is a text node or element
	endInt = parseInt(end);
	if(!isNaN(endInt)) {
		
		if(endInt % 2 === 0) { // Even = is an element
			cfi.steps.push(parseStep(end));
		} else {
			cfi.steps.push({
				"type" : "text",
				'index' : parseInt(end) - 1,
			});
		}

	}

	assertion = charecterOffsetComponent.match(/\[(.*)\]/);
	if(assertion && assertion[1]){
		cfi.characterOffset = parseInt(charecterOffsetComponent.split('[')[0]);
		// We arent handling these assertions yet
		cfi.textLocationAssertion = assertion[1];
	} else {
		cfi.characterOffset = parseInt(charecterOffsetComponent);
	}
	
	return cfi;
};

EPUBJS.EpubCFI.prototype.addMarker = function(cfi, _doc, _marker) {
	var doc = _doc || document;
	var marker = _marker || this.createMarker(doc);
	var parent;
	var lastStep;
	var text;
	var split;
	
	if(typeof cfi === 'string') {
		cfi = this.parse(cfi);
	}
	// Get the terminal step
	lastStep = cfi.steps[cfi.steps.length-1];

	// check spinePos
	if(cfi.spinePos === -1) {
		// Not a valid CFI
		return false;
	}

	// Find the CFI elements parent
	parent = this.findParent(cfi, doc);
	
	if(!parent) {
		// CFI didn't return an element
		// Maybe it isnt in the current chapter?
		return false;
	}
	
	if(lastStep && lastStep.type === "text") {
		text = parent.childNodes[lastStep.index];
		if(cfi.characterOffset){
			split = text.splitText(cfi.characterOffset);
			marker.classList.add("EPUBJS-CFI-SPLIT");
			parent.insertBefore(marker, split);
		} else {
			parent.insertBefore(marker, text);
		}
	} else {
		parent.insertBefore(marker, parent.firstChild);
	}
	
	return marker;
};

EPUBJS.EpubCFI.prototype.createMarker = function(_doc) {
	var doc = _doc || document;
	var element = doc.createElement('span');
	element.id = "EPUBJS-CFI-MARKER:"+ EPUBJS.core.uuid();
	element.classList.add("EPUBJS-CFI-MARKER");
	
	return element;
};

EPUBJS.EpubCFI.prototype.removeMarker = function(marker, _doc) {
	var doc = _doc || document;
	// var id = marker.id;

	// Cleanup textnodes if they were split
	if(marker.classList.contains("EPUBJS-CFI-SPLIT")){
		nextSib = marker.nextSibling;
		prevSib = marker.previousSibling;
		if(nextSib &&
				prevSib &&
				nextSib.nodeType === 3 &&
				prevSib.nodeType === 3){

			prevSib.textContent += nextSib.textContent;
			marker.parentElement.removeChild(nextSib);
		}
		marker.parentElement.removeChild(marker);
	} else if(marker.classList.contains("EPUBJS-CFI-MARKER")) {
		// Remove only elements added as markers
		marker.parentElement.removeChild(marker);
	}

};

EPUBJS.EpubCFI.prototype.findParent = function(cfi, _doc) {
	var doc = _doc || document,
			element = doc.getElementsByTagName('html')[0],
			children = Array.prototype.slice.call(element.children),
			num, index, part, sections,
			text, textBegin, textEnd;

	if(typeof cfi === 'string') {
		cfi = this.parse(cfi);
	}
	
	sections = cfi.steps.slice(0); // Clone steps array
	if(!sections.length) {
		return doc.getElementsByTagName('body')[0];
	}

	while(sections && sections.length > 0) {
		part = sections.shift();
		// Find textNodes Parent
		if(part.type === "text") {
			text = element.childNodes[part.index];
			element = text.parentNode || element;
		// Find element by id if present
		} else if(part.id){
			element = doc.getElementById(part.id);
		// Find element in parent
		}else{
			element = children[part.index];
		}
		// Element can't be found
		if(typeof element === "undefined") {
			console.error("No Element For", part, cfi.str);
			return false;
		}
		// Get current element children and continue through steps
		children = Array.prototype.slice.call(element.children);
	}

	return element;
};

EPUBJS.EpubCFI.prototype.compare = function(cfiOne, cfiTwo) {
	if(typeof cfiOne === 'string') {
		cfiOne = new EPUBJS.EpubCFI(cfiOne);
	}
	if(typeof cfiTwo === 'string') {
		cfiTwo = new EPUBJS.EpubCFI(cfiTwo);
	}
	// Compare Spine Positions
	if(cfiOne.spinePos > cfiTwo.spinePos) {
		return 1;
	}
	if(cfiOne.spinePos < cfiTwo.spinePos) {
		return -1;
	}
	
	
	// Compare Each Step in the First item
	for (var i = 0; i < cfiOne.steps.length; i++) {
		if(!cfiTwo.steps[i]) {
			return 1;
		}
		if(cfiOne.steps[i].index > cfiTwo.steps[i].index) {
			return 1;
		}
		if(cfiOne.steps[i].index < cfiTwo.steps[i].index) {
			return -1;
		}
		// Otherwise continue checking
	}
	
	// All steps in First present in Second
	if(cfiOne.steps.length < cfiTwo.steps.length) {
		return -1;
	}

	// Compare the charecter offset of the text node
	if(cfiOne.characterOffset > cfiTwo.characterOffset) {
		return 1;
	}
	if(cfiOne.characterOffset < cfiTwo.characterOffset) {
		return -1;
	}

	// CFI's are equal
	return 0;
};

EPUBJS.EpubCFI.prototype.generateCfiFromHref = function(href, book) {
	var uri = EPUBJS.core.uri(href);
	var path = uri.path;
	var fragment = uri.fragment;
	var spinePos = book.spineIndexByURL[path];
	var loaded;
	var deferred = new RSVP.defer();
	var epubcfi = new EPUBJS.EpubCFI();
	var spineItem;
	
	if(typeof spinePos !== "undefined"){
		spineItem = book.spine[spinePos];
		loaded = book.loadXml(spineItem.url);
		loaded.then(function(doc){
			var element = doc.getElementById(fragment);
			var cfi;
			cfi = epubcfi.generateCfiFromElement(element, spineItem.cfiBase);
			deferred.resolve(cfi);
		});
	}
	
	return deferred.promise;
};

EPUBJS.EpubCFI.prototype.generateCfiFromTextNode = function(anchor, offset, base) {
	var parent = anchor.parentElement;
	var steps = this.pathTo(parent);
	var path = this.generatePathComponent(steps);
	var index = [].slice.apply(parent.childNodes).indexOf(anchor) + 1;
	return "epubcfi(" + base + "!" + path + "/"+index+":"+(offset || 0)+")";
};

EPUBJS.EpubCFI.prototype.generateCfiFromRangeAnchor = function(range, base) {
	var anchor = range.anchorNode;
	var offset = range.anchorOffset;
	return this.generateCfiFromTextNode(anchor, offset, base);
};


EPUBJS.Events = function(obj, el){
	
	this.events = {};
	
	if(!el){
		this.el = document.createElement('div');
	}else{
		this.el = el;
	}
	
	obj.createEvent = this.createEvent;
	obj.tell = this.tell;
	obj.listen = this.listen;
	obj.deafen = this.deafen;
	obj.listenUntil = this.listenUntil;
	
	return this;
};

EPUBJS.Events.prototype.createEvent = function(evt){
	var e = new CustomEvent(evt);
	this.events[evt] = e;
	return e;
};

EPUBJS.Events.prototype.tell = function(evt, msg){
	var e;

	if(!this.events[evt]){
		console.warn("No event:", evt, "defined yet, creating.");
		e = this.createEvent(evt);
	}else{
		e = this.events[evt];
	}

	if(msg) e.msg = msg;
	this.el.dispatchEvent(e);

};

EPUBJS.Events.prototype.listen = function(evt, func, bindto){
	if(!this.events[evt]){
		console.warn("No event:", evt, "defined yet, creating.");
		this.createEvent(evt);
		return;
	}

	if(bindto){
		this.el.addEventListener(evt, func.bind(bindto), false);
	}else{
		this.el.addEventListener(evt, func, false);
	}

};

EPUBJS.Events.prototype.deafen = function(evt, func){
	this.el.removeEventListener(evt, func, false);
};

EPUBJS.Events.prototype.listenUntil = function(OnEvt, OffEvt, func, bindto){
	this.listen(OnEvt, func, bindto);
	
	function unlisten(){
		this.deafen(OnEvt, func);
		this.deafen(OffEvt, unlisten);
	}
	
	this.listen(OffEvt, unlisten, this);
};
EPUBJS.hooks = {};
EPUBJS.Hooks = (function(){
	function hooks(){}
	
	//-- Get pre-registered hooks
	hooks.prototype.getHooks = function(){
		var plugs;
		this.hooks = {};
		Array.prototype.slice.call(arguments).forEach(function(arg){
			this.hooks[arg] = [];
		}, this);

		for (var plugType in this.hooks) {
			plugs = _.values(EPUBJS.hooks[plugType]);
	
			plugs.forEach(function(hook){
				this.registerHook(plugType, hook);
			}, this);
		}
	};
	
	//-- Hooks allow for injecting async functions that must all complete before continuing 
	//   Functions must have a callback as their first argument.
	hooks.prototype.registerHook = function(type, toAdd, toFront){
	
		if(typeof(this.hooks[type]) != "undefined"){
	
			if(typeof(toAdd) === "function"){
				if(toFront) {
					this.hooks[type].unshift(toAdd);
				}else{
					this.hooks[type].push(toAdd);
				}
			}else if(Array.isArray(toAdd)){
				toAdd.forEach(function(hook){
					if(toFront) {
						this.hooks[type].unshift(hook);
					}else{
						this.hooks[type].push(hook);
					}
				}, this);
			}
		}else{
			//-- Allows for undefined hooks, but maybe this should error?
			this.hooks[type] = [func];
		}
	};
	
	hooks.prototype.triggerHooks = function(type, callback, passed){
		var hooks, count;
	
		if(typeof(this.hooks[type]) == "undefined") return false;
	
		hooks = this.hooks[type];
	
		count = hooks.length;
		
		if(count === 0 && callback) {
			callback();
		}

		function countdown(){
			count--;
			if(count <= 0 && callback) callback();
		}
	
		hooks.forEach(function(hook){
			hook(countdown, passed);
		});
	};
	
	return {
		register: function(name) {
			if(EPUBJS.hooks[name] === undefined) { EPUBJS.hooks[name] = {}; }
			if(typeof EPUBJS.hooks[name] !== 'object') { throw "Already registered: "+name; }
			return EPUBJS.hooks[name];
		},
		mixin: function(object) {
			for (var prop in hooks.prototype) {
				object[prop] = hooks.prototype[prop];
			}
		}
	};
})();


EPUBJS.Layout = EPUBJS.Layout || {};

EPUBJS.Layout.Reflowable = function(){
	this.documentElement = null;
	this.spreadWidth = null;
};

EPUBJS.Layout.Reflowable.prototype.format = function(documentElement, _width, _height){
	// Get the prefixed CSS commands
	var columnAxis = EPUBJS.core.prefixed('columnAxis');
	var columnGap = EPUBJS.core.prefixed('columnGap');
	var columnWidth = EPUBJS.core.prefixed('columnWidth');
	
	//-- Check the width and create even width columns
	var fullWidth = Math.floor(_width);
	var width = (fullWidth % 2 === 0) ? fullWidth : fullWidth - 1;
	var section = Math.floor(width / 8);
	var gap = (section % 2 === 0) ? section : section - 1;
	
	this.documentElement = documentElement;
	//-- Single Page
	this.spreadWidth = (width + gap);
	
	
	documentElement.style.overflow = "hidden";
	
	// Must be set to the new calculated width or the columns will be off
	documentElement.style.width = width + "px";
	
	//-- Adjust height
	documentElement.style.height = _height + "px";
	
	//-- Add columns
	documentElement.style[columnAxis] = "horizontal";
	documentElement.style[columnGap] = gap+"px";
	documentElement.style[columnWidth] = width+"px";

	return {
		pageWidth : this.spreadWidth,
		pageHeight : _height
	};
};

EPUBJS.Layout.Reflowable.prototype.calculatePages = function() {
	var totalWidth, displayedPages;
	this.documentElement.style.width = "auto"; //-- reset width for calculations
	totalWidth = this.documentElement.scrollWidth;
	displayedPages = Math.round(totalWidth / this.spreadWidth);

	return {
		displayedPages : displayedPages,
		pageCount : displayedPages
	};
};

EPUBJS.Layout.ReflowableSpreads = function(){
	this.documentElement = null;
	this.spreadWidth = null;
};

EPUBJS.Layout.ReflowableSpreads.prototype.format = function(documentElement, _width, _height){
	var columnAxis = EPUBJS.core.prefixed('columnAxis');
	var columnGap = EPUBJS.core.prefixed('columnGap');
	var columnWidth = EPUBJS.core.prefixed('columnWidth');
	
	var divisor = 2,
			cutoff = 800;

	//-- Check the width and create even width columns
	var fullWidth = Math.floor(_width);
	var width = (fullWidth % 2 === 0) ? fullWidth : fullWidth - 1;
	var section = Math.floor(width / 8);
	var gap = (section % 2 === 0) ? section : section - 1;
	//-- Double Page
	var colWidth = Math.floor((width - gap) / divisor);

	this.documentElement = documentElement;
	this.spreadWidth = (colWidth + gap) * divisor;
	
	
	documentElement.style.overflow = "hidden";

	// Must be set to the new calculated width or the columns will be off
	documentElement.style.width = width + "px";

	//-- Adjust height
	documentElement.style.height = _height + "px";

	//-- Add columns
	documentElement.style[columnAxis] = "horizontal";
	documentElement.style[columnGap] = gap+"px";
	documentElement.style[columnWidth] = colWidth+"px";

	return {
		pageWidth : this.spreadWidth,
		pageHeight : _height
	};
};

EPUBJS.Layout.ReflowableSpreads.prototype.calculatePages = function() {
	var totalWidth = this.documentElement.scrollWidth;
	var displayedPages = Math.round(totalWidth / this.spreadWidth);

	//-- Add a page to the width of the document to account an for odd number of pages
	this.documentElement.style.width = totalWidth + this.spreadWidth + "px";

	return {
		displayedPages : displayedPages,
		pageCount : displayedPages * 2
	};
};

EPUBJS.Layout.Fixed = function(){
	this.documentElement = null;
};

EPUBJS.Layout.Fixed = function(documentElement, _width, _height){
	var columnWidth = EPUBJS.core.prefixed('columnWidth');
	var viewport = documentElement.querySelector("[name=viewport");
	var content;
	var contents;
	var width, height;
	
	this.documentElement = documentElement;
	/**
	* check for the viewport size
	* <meta name="viewport" content="width=1024,height=697" />
	*/
	if(viewport && viewport.hasAttribute("content")) {
		content = viewport.getAttribute("content");
		contents = content.split(',');
		if(contents[0]){
			width = contents[0].replace("width=", '');
		}
		if(contents[1]){
			height = contents[1].replace("height=", '');
		}
	}
	
	//-- Adjust width and height
	documentElement.style.width =  width + "px" || "auto";
	documentElement.style.height =  height + "px" || "auto";

	//-- Remove columns
	documentElement.style[columnWidth] = "auto";

	//-- Scroll
	documentElement.style.overflow = "auto";

	
	return {
		pageWidth : width,
		pageHeight : height
	};
	
};

EPUBJS.Layout.Fixed.prototype.calculatePages = function(){
	return {
		displayedPages : 1,
		pageCount : 1
	};
};
EPUBJS.Pagination = function(pageList) {
	this.pages = [];
	this.locations = [];
	this.epubcfi = new EPUBJS.EpubCFI();
	if(pageList && pageList.length) {
		this.process(pageList);
	}
};

EPUBJS.Pagination.prototype.process = function(pageList){
	pageList.forEach(function(item){
		this.pages.push(item.page);
		this.locations.push(item.cfi);
	}, this);
	
	this.pageList = pageList;
	this.firstPage = parseInt(this.pages[0]);
	this.lastPage = parseInt(this.pages[this.pages.length-1]);
	this.totalPages = this.lastPage - this.firstPage;
};

EPUBJS.Pagination.prototype.pageFromCfi = function(cfi){
	var pg = -1;
	
	// Check if the pageList has not been set yet
	if(this.locations.length === 0) {
		return -1;
	}
	
	// TODO: check if CFI is valid?

	// check if the cfi is in the location list
	// var index = this.locations.indexOf(cfi);
	var index = EPUBJS.core.indexOfSorted(cfi, this.locations, this.epubcfi.compare);
	if(index != -1 && index < (this.pages.length-1) ) {
		pg = this.pages[index];
	} else {
		// Otherwise add it to the list of locations
		// Insert it in the correct position in the locations page
		index = EPUBJS.core.insert(cfi, this.locations, this.epubcfi.compare);
		// Get the page at the location just before the new one, or return the first
		pg = index-1 >= 0 ? this.pages[index-1] : this.pages[0];
		if(pg !== undefined) {
			// Add the new page in so that the locations and page array match up
			this.pages.splice(index, 0, pg);
		} else {
			pg = -1;
		}

	}
	return pg;
};

EPUBJS.Pagination.prototype.cfiFromPage = function(pg){
	var cfi = -1;
	// check that pg is an int
	if(typeof pg != "number"){
		pg = parseInt(pg);
	}

	// check if the cfi is in the page list
	// Pages could be unsorted.
	var index = this.pages.indexOf(pg);
	if(index != -1) {
		cfi = this.locations[index];
	}
	// TODO: handle pages not in the list
	return cfi;
};

EPUBJS.Pagination.prototype.pageFromPercentage = function(percent){
	var pg = Math.round(this.totalPages * percent);
	return pg;
};

// Returns a value between 0 - 1 corresponding to the location of a page
EPUBJS.Pagination.prototype.percentageFromPage = function(pg){
	var percentage = (pg - this.firstPage) / this.totalPages;
	return Math.round(percentage * 1000) / 1000;
};

// Returns a value between 0 - 1 corresponding to the location of a cfi
EPUBJS.Pagination.prototype.percentageFromCfi = function(cfi){
	var pg = this.pageFromCfi(cfi);
	var percentage = this.percentageFromPage(pg);
	return percentage;
};
EPUBJS.Parser = function(baseUrl){
	this.baseUrl = baseUrl || '';
};

EPUBJS.Parser.prototype.container = function(containerXml){
		//-- <rootfile full-path="OPS/package.opf" media-type="application/oebps-package+xml"/>
		var rootfile, fullpath, folder, encoding;
		
		if(!containerXml) {
			console.error("Container File Not Found");
			return;
		}
		
		rootfile = containerXml.querySelector("rootfile");
		
		if(!rootfile) {
			console.error("No RootFile Found");
			return;
		}
		
		fullpath = rootfile.getAttribute('full-path');
		folder = EPUBJS.core.uri(fullpath).directory;
		encoding = containerXml.xmlEncoding;

		//-- Now that we have the path we can parse the contents
		return {
			'packagePath' : fullpath,
			'basePath' : folder,
			'encoding' : encoding
		};
};

EPUBJS.Parser.prototype.identifier = function(packageXml){
	var metadataNode;
	
	if(!packageXml) {
		console.error("Package File Not Found");
		return;
	}
	
	metadataNode = packageXml.querySelector("metadata");
	
	if(!metadataNode) {
		console.error("No Metadata Found");
		return;
	}
	
	return this.getElementText(metadataNode, "identifier");
};

EPUBJS.Parser.prototype.packageContents = function(packageXml, baseUrl){
	var parse = this;
	var metadataNode, manifestNode, spineNode;
	var manifest, navPath, tocPath, coverPath;
	var spineNodeIndex;
	var spine;
	var spineIndexByURL;
	
	if(baseUrl) this.baseUrl = baseUrl;
	
	if(!packageXml) {
		console.error("Package File Not Found");
		return;
	}
	
	metadataNode = packageXml.querySelector("metadata");
	if(!metadataNode) {
		console.error("No Metadata Found");
		return;
	}
	
	manifestNode = packageXml.querySelector("manifest");
	if(!metadataNode) {
		console.error("No Manifest Found");
		return;
	}
	
	spineNode = packageXml.querySelector("spine");
	if(!metadataNode) {
		console.error("No Spine Found");
		return;
	}
	
	manifest = parse.manifest(manifestNode);
	navPath = parse.findNavPath(manifestNode);
	tocPath = parse.findTocPath(manifestNode);
	coverPath = parse.findCoverPath(manifestNode);

	spineNodeIndex = Array.prototype.indexOf.call(spineNode.parentNode.childNodes, spineNode);
	
	spine = parse.spine(spineNode, manifest);
	
	spineIndexByURL = {};
	spine.forEach(function(item){
		spineIndexByURL[item.href] = item.index;
	});

	return {
		'metadata' : parse.metadata(metadataNode),
		'spine'    : spine,
		'manifest' : manifest,
		'navPath'  : navPath,
		'tocPath'  : tocPath,
		'coverPath': coverPath,
		'spineNodeIndex' : spineNodeIndex,
		'spineIndexByURL' : spineIndexByURL
	};
};

//-- Find TOC NAV: media-type="application/xhtml+xml" href="toc.ncx"
EPUBJS.Parser.prototype.findNavPath = function(manifestNode){
  var node = manifestNode.querySelector("item[properties^='nav']");
  return node ? node.getAttribute('href') : false;
};

//-- Find TOC NCX: media-type="application/x-dtbncx+xml" href="toc.ncx"
EPUBJS.Parser.prototype.findTocPath = function(manifestNode){
	var node = manifestNode.querySelector("item[media-type='application/x-dtbncx+xml']");
	return node ? node.getAttribute('href') : false;
};

//-- Find Cover: <item properties="cover-image" id="ci" href="cover.svg" media-type="image/svg+xml" />
EPUBJS.Parser.prototype.findCoverPath = function(manifestNode){
	var node = manifestNode.querySelector("item[properties='cover-image']");
	return node ? node.getAttribute('href') : false;
};

//-- Expanded to match Readium web components
EPUBJS.Parser.prototype.metadata = function(xml){
	var metadata = {},
			p = this;
	
	metadata.bookTitle = p.getElementText(xml, 'title');
	metadata.creator = p.getElementText(xml, 'creator');
	metadata.description = p.getElementText(xml, 'description');
	
	metadata.pubdate = p.getElementText(xml, 'date');
	
	metadata.publisher = p.getElementText(xml, 'publisher');
	
	metadata.identifier = p.getElementText(xml, "identifier");
	metadata.language = p.getElementText(xml, "language");
	metadata.rights = p.getElementText(xml, "rights");
	
	metadata.modified_date = p.querySelectorText(xml, "meta[property='dcterms:modified']");
	metadata.layout = p.querySelectorText(xml, "meta[property='rendition:layout']");
	metadata.orientation = p.querySelectorText(xml, "meta[property='rendition:orientation']");
	metadata.spread = p.querySelectorText(xml, "meta[property='rendition:spread']");
	// metadata.page_prog_dir = packageXml.querySelector("spine").getAttribute("page-progression-direction");
	
	return metadata;
};

EPUBJS.Parser.prototype.getElementText = function(xml, tag){
	var found = xml.getElementsByTagNameNS("http://purl.org/dc/elements/1.1/", tag),
		el;

	if(!found || found.length === 0) return '';
	
	el = found[0];

	if(el.childNodes.length){
		return el.childNodes[0].nodeValue;
	}

	return '';
	
};

EPUBJS.Parser.prototype.querySelectorText = function(xml, q){
	var el = xml.querySelector(q);

	if(el && el.childNodes.length){
		return el.childNodes[0].nodeValue;
	}

	return '';
};

EPUBJS.Parser.prototype.manifest = function(manifestXml){
	var baseUrl = this.baseUrl,
			manifest = {};
	
	//-- Turn items into an array
	var selected = manifestXml.querySelectorAll("item"),
		items = Array.prototype.slice.call(selected);
		
	//-- Create an object with the id as key
	items.forEach(function(item){
		var id = item.getAttribute('id'),
				href = item.getAttribute('href') || '',
				type = item.getAttribute('media-type') || '',
				properties = item.getAttribute('properties') || '';
		
		manifest[id] = {
			'href' : href,
			'url' : baseUrl + href, //-- Absolute URL for loading with a web worker
			'type' : type,
      'properties' : properties
		};
	
	});
	
	return manifest;

};

EPUBJS.Parser.prototype.spine = function(spineXml, manifest){
	var spine = [];
	
	var selected = spineXml.getElementsByTagName("itemref"),
			items = Array.prototype.slice.call(selected);

	var spineNodeIndex = Array.prototype.indexOf.call(spineXml.parentNode.childNodes, spineXml);

	var epubcfi = new EPUBJS.EpubCFI();

	//-- Add to array to mantain ordering and cross reference with manifest
	items.forEach(function(item, index){
		var Id = item.getAttribute('idref');
		var cfiBase = epubcfi.generateChapterComponent(spineNodeIndex, index, Id);
		var props = item.getAttribute('properties') || '';
		var propArray = props.length ? props.split(' ') : [];
		var manifestProps = manifest[Id].properties;
		var manifestPropArray = manifestProps.length ? manifestProps.split(' ') : [];
		var vert = {
			'id' : Id,
			'linear' : item.getAttribute('linear') || '',
			'properties' : propArray,
			'manifestProperties' : manifestPropArray,
			'href' : manifest[Id].href,
			'url' :  manifest[Id].url,
			'index' : index,
			'cfiBase' : cfiBase
		};
		spine.push(vert);
	});
	
	return spine;
};

EPUBJS.Parser.prototype.nav = function(navHtml, spineIndexByURL, bookSpine){
	var navEl = navHtml.querySelector('nav[*|type="toc"]'), //-- [*|type="toc"] * Doesn't seem to work
			idCounter = 0;
	
	if(!navEl) return [];
	
	// Implements `> ol > li`
	function findListItems(parent){
		var items = [];
	
		Array.prototype.slice.call(parent.childNodes).forEach(function(node){
			if('ol' == node.tagName){
				Array.prototype.slice.call(node.childNodes).forEach(function(item){
					if('li' == item.tagName){
						items.push(item);
					}
				});
			}
		});
		
		return items;
	
	}
	
	// Implements `> a, > span`
	function findAnchorOrSpan(parent){
		var item = null;
		
		Array.prototype.slice.call(parent.childNodes).forEach(function(node){
			if('a' == node.tagName || 'span' == node.tagName){
				item = node;
			}
		});
		
		return item;
	}
	
	function getTOC(parent){
		var list = [],
				nodes = findListItems(parent),
				items = Array.prototype.slice.call(nodes),
				length = items.length,
				node;
	
		if(length === 0) return false;
		
		items.forEach(function(item){
			var id = item.getAttribute('id') || false,
				content = findAnchorOrSpan(item),
				href = content.getAttribute('href') || '',
				text = content.textContent || "",
				split = href.split("#"),
				baseUrl = split[0],
				subitems = getTOC(item),
				spinePos = spineIndexByURL[baseUrl],
				spineItem;
				
			if(!id) {
				if(spinePos) {
					spineItem = bookSpine[spinePos];
					id = spineItem.id;
				} else {
					id = 'epubjs-autogen-toc-id-' + (idCounter++);
				}
			}
			
			item.setAttribute('id', id); // Ensure all elements have an id
			list.push({
				"id": id,
				"href": href,
				"label": text,
				"subitems" : subitems,
				"parent" : parent ? parent.getAttribute('id') : null
			});
		
		});
	
		return list;
	}
	
	return getTOC(navEl);
};

EPUBJS.Parser.prototype.toc = function(tocXml, spineIndexByURL, bookSpine){
	var navMap = tocXml.querySelector("navMap");
	if(!navMap) return [];
	
	function getTOC(parent){
		var list = [],
				nodes = parent.querySelectorAll("navPoint"),
				items = Array.prototype.slice.call(nodes).reverse(),
				length = items.length,
				iter = length,
				node;
		
		if(length === 0) return [];

		items.forEach(function(item){
			var id = item.getAttribute('id') || false,
					content = item.querySelector("content"),
					src = content.getAttribute('src'),
					navLabel = item.querySelector("navLabel"),
					text = navLabel.textContent ? navLabel.textContent : "",
					split = src.split("#"),
					baseUrl = split[0],
					spinePos = spineIndexByURL[baseUrl],
					spineItem,
					subitems = getTOC(item);

			if(!id) {
				if(spinePos) {
					spineItem = bookSpine[spinePos];
					id = spineItem.id;
				} else {
					id = 'epubjs-autogen-toc-id-' + (idCounter++);
				}
			}
			
			
			list.unshift({
						"id": id,
						"href": src,
						"label": text,
						"spinePos": spinePos,
						"subitems" : subitems,
						"parent" : parent ? parent.getAttribute('id') : null
			});

		});

		return list;
	}

	return getTOC(navMap);
};

EPUBJS.Parser.prototype.pageList = function(navHtml, spineIndexByURL, bookSpine){
	var navEl = navHtml.querySelector('nav[*|type="page-list"]'),
			idCounter = 0;

	if(!navEl) return [];
	
	// Implements `> ol > li`
	function findListItems(parent){
		var items = [];
	
		Array.prototype.slice.call(parent.childNodes).forEach(function(node){
			if('ol' == node.tagName){
				Array.prototype.slice.call(node.childNodes).forEach(function(item){
					if('li' == item.tagName){
						items.push(item);
					}
				});
			}
		});
		
		return items;
	
	}
	
	// Implements `> a, > span`
	function findAnchorOrSpan(parent){
		var item = null;
		
		Array.prototype.slice.call(parent.childNodes).forEach(function(node){
			if('a' == node.tagName || 'span' == node.tagName){
				item = node;
			}
		});
		
		return item;
	}
	
	function getPages(parent){
		var list = [],
				nodes = findListItems(parent),
				items = Array.prototype.slice.call(nodes),
				length = items.length,
				node;
	
		if(length === 0) return false;
		
		items.forEach(function(item){
			var id = item.getAttribute('id') || false,
				content = findAnchorOrSpan(item),
				href = content.getAttribute('href') || '',
				text = content.textContent || "",
				page = parseInt(text),
				isCfi = href.indexOf("epubcfi"),
				split,
				packageUrl,
				cfi;
				
			if(isCfi != -1) {
				split = href.split("#");
				packageUrl = split[0];
				cfi = split.length > 1 ? split[1] : false;
				list.push({
					"cfi" : cfi,
					"href" : href,
					"packageUrl" : packageUrl,
					"page" : page
				});
			} else {
				list.push({
					"href" : href,
					"page" : page
				});
			}

		});
	
		return list;
	}
	
	return getPages(navEl);
};

EPUBJS.Render.Iframe = function() {
	this.iframe = null;
	this.document = null;
	this.window = null;
	this.docEl = null;
	this.bodyEl = null;

	this.leftPos = 0;
	this.pageWidth = 0;
};

//-- Build up any html needed
EPUBJS.Render.Iframe.prototype.create = function(){
	this.iframe = document.createElement('iframe');
	this.iframe.id = "epubjs-iframe:" + EPUBJS.core.uuid();
	this.iframe.scrolling = "no";
	this.iframe.seamless = "seamless";
	// Back up if seamless isn't supported
	this.iframe.style.border = "none";
	
	this.iframe.addEventListener("load", this.loaded.bind(this), false);
	return this.iframe;
};

/**
* Sets the source of the iframe with the given URL string
* Takes:  URL string
* Returns: promise with document element
*/
EPUBJS.Render.Iframe.prototype.load = function(url){
	var render = this,
			deferred = new RSVP.defer();

	this.iframe.src = url;

	// Reset the scroll position
	render.leftPos = 0;

	if(this.window) {
		this.unload();
	}
	
	this.iframe.onload = function() {
		render.document = render.iframe.contentDocument;
		
		render.docEl = render.document.documentElement;
		render.headEl = render.document.head;
		render.bodyEl = render.document.body;
		render.window = render.iframe.contentWindow;
		
		render.window.addEventListener("resize", render.resized.bind(render), false);
	
		//-- Clear Margins
		if(render.bodyEl) {
			render.bodyEl.style.margin = "0";
		}
	
		deferred.resolve(render.docEl);
	};
	
	this.iframe.onerror = function(e) {
		//console.error("Error Loading Contents", e);
		deferred.reject({
				message : "Error Loading Contents: " + e,
				stack : new Error().stack
			});
	};
	return deferred.promise;
};


EPUBJS.Render.Iframe.prototype.loaded = function(v){
	var url = this.iframe.contentWindow.location.href;
	this.trigger("render:loaded", url);
};

// Resize the iframe to the given width and height
EPUBJS.Render.Iframe.prototype.resize = function(width, height){
	var iframeBox;
	
	if(!this.iframe) return;
	
	this.iframe.height = height;

	if(!isNaN(width) && width % 2 !== 0){
		width += 1; //-- Prevent cutting off edges of text in columns
	}

	this.iframe.width = width;
	// Get the fractional height and width of the iframe
	// Default to orginal if bounding rect is 0
	this.width = this.iframe.getBoundingClientRect().width || width;
	this.height = this.iframe.getBoundingClientRect().height || height;
};


EPUBJS.Render.Iframe.prototype.resized = function(e){
	// Get the fractional height and width of the iframe
	this.width = this.iframe.getBoundingClientRect().width;
	this.height = this.iframe.getBoundingClientRect().height;
};

EPUBJS.Render.Iframe.prototype.totalWidth = function(){
	return this.docEl.scrollWidth;
};

EPUBJS.Render.Iframe.prototype.totalHeight = function(){
	return this.docEl.scrollHeight;
};

EPUBJS.Render.Iframe.prototype.setPageDimensions = function(pageWidth, pageHeight){
	this.pageWidth = pageWidth;
	this.pageHeight = pageHeight;
	//-- Add a page to the width of the document to account an for odd number of pages
	// this.docEl.style.width = this.docEl.scrollWidth + pageWidth + "px";
};

EPUBJS.Render.Iframe.prototype.setLeft = function(leftPos){
	// this.bodyEl.style.marginLeft = -leftPos + "px";
	// this.docEl.style.marginLeft = -leftPos + "px";
	// this.docEl.style[EPUBJS.Render.Iframe.transform] = 'translate('+ (-leftPos) + 'px, 0)';
	this.document.defaultView.scrollTo(leftPos, 0);
};

EPUBJS.Render.Iframe.prototype.setStyle = function(style, val, prefixed){
	if(prefixed) {
		style = EPUBJS.core.prefixed(style);
	}

	if(this.bodyEl) this.bodyEl.style[style] = val;
};

EPUBJS.Render.Iframe.prototype.removeStyle = function(style){

	if(this.bodyEl) this.bodyEl.style[style] = '';

};

EPUBJS.Render.Iframe.prototype.addHeadTag = function(tag, attrs) {
	var tagEl = document.createElement(tag);

	for(var attr in attrs) {
		tagEl[attr] = attrs[attr];
	}

	if(this.headEl) this.headEl.appendChild(tagEl);
};

EPUBJS.Render.Iframe.prototype.page = function(pg){
	this.leftPos = this.pageWidth * (pg-1); //-- pages start at 1
	this.setLeft(this.leftPos);
};

//-- Show the page containing an Element
EPUBJS.Render.Iframe.prototype.getPageNumberByElement = function(el){
	var left, pg;
	if(!el) return;

	left = this.leftPos + el.getBoundingClientRect().left; //-- Calculate left offset compaired to scrolled position
	
	pg = Math.floor(left / this.pageWidth) + 1; //-- pages start at 1
	
	return pg;
};

// Return the root element of the content
EPUBJS.Render.Iframe.prototype.getBaseElement = function(){
	return this.bodyEl;
};

// Checks if an element is on the screen
EPUBJS.Render.Iframe.prototype.isElementVisible = function(el){
	var rect;
	var left;

	if(el && typeof el.getBoundingClientRect === 'function'){
		rect = el.getBoundingClientRect();
		left = rect.left; //+ rect.width;
		if( rect.width !== 0 &&
				rect.height !== 0 && // Element not visible
				left >= 0 &&
				left < this.pageWidth ) {
			return true;
		}
	}

	return false;
};


EPUBJS.Render.Iframe.prototype.scroll = function(bool){
	if(bool) {
		this.iframe.scrolling = "yes";
	} else {
		this.iframe.scrolling = "no";
	}
};

// Cleanup event listeners
EPUBJS.Render.Iframe.prototype.unload = function(){
	this.window.removeEventListener("resize", this.resized);
};

//-- Enable binding events to Render
RSVP.EventTarget.mixin(EPUBJS.Render.Iframe.prototype);
EPUBJS.Renderer = function(renderMethod) {
	// Dom events to listen for
	this.listenedEvents = ["keydown", "keyup", "keypressed", "mouseup", "mousedown", "click"];
	
	/**
	* Setup a render method.
	* Options are: Iframe
	*/
	if(renderMethod && typeof(EPUBJS.Render[renderMethod]) != "undefined"){
		this.render = new EPUBJS.Render[renderMethod]();
	} else {
		console.error("Not a Valid Rendering Method");
	}

	// Listen for load events
	this.render.on("render:loaded", this.loaded.bind(this));
	
	// Cached for replacement urls from storage
	this.caches = {};
	
	// Blank Cfi for Parsing
	this.epubcfi = new EPUBJS.EpubCFI();
	
	this.spreads = true;
	this.isForcedSingle = false;
	this.resized = _.throttle(this.onResized.bind(this), 10);

	this.layoutSettings = {};

	//-- Adds Hook methods to the Book prototype
	//   Hooks will all return before triggering the callback.
	EPUBJS.Hooks.mixin(this);
	//-- Get pre-registered hooks for events
	this.getHooks("beforeChapterDisplay");
};

//-- Renderer events for listening
EPUBJS.Renderer.prototype.Events = [
	"renderer:keydown",
	"renderer:keyup",
	"renderer:keypressed",
	"renderer:mouseup",
	"renderer:mousedown",
	"renderer:click",
	"renderer:selected",
	"renderer:chapterUnloaded",
	"renderer:chapterDisplayed",
	"renderer:locationChanged",
	"renderer:resized",
	"renderer:spreads"
];

/**
* Creates an element to render to.
* Resizes to passed width and height or to the elements size 
*/
EPUBJS.Renderer.prototype.initialize = function(element, width, height){
	this.container = element;
	this.element = this.render.create();
	
	this.initWidth = width;
	this.initHeight = height;
	
	this.width = width || this.container.clientWidth;
	this.height = height || this.container.clientHeight;

	this.container.appendChild(this.element);

	if(width && height){
		this.render.resize(this.width, this.height);
	} else {
		this.render.resize('100%', '100%');
	}

};

/**
* Display a chapter
* Takes: chapter object, global layout settings
* Returns: Promise with passed Renderer after pages has loaded
*/
EPUBJS.Renderer.prototype.displayChapter = function(chapter, globalLayout){
	var renderer = this,
			store = false;

	// Unload the previous chapter listener
	if(this.currentChapter) {
		this.currentChapter.unload(); // Remove stored blobs
		this.render.window.removeEventListener("resize", this.resized);
		this.removeEventListeners();
		this.removeSelectionListeners();
		this.trigger("renderer:chapterUnloaded");
	}

	this.currentChapter = chapter;
	this.chapterPos = 1;

	this.currentChapterCfiBase = chapter.cfiBase;

	this.layoutSettings = this.reconcileLayoutSettings(globalLayout, chapter.properties);

	// Get the url string from the chapter (may be from storage)
	return chapter.url().
		then(function(url) {
			return renderer.load(url);
		});

};

/**
* Loads a url (string) and renders it,
* attaching event listeners and triggering hooks.
* Returns: Promise with the rendered contents.
*/

EPUBJS.Renderer.prototype.load = function(url){
	var deferred = new RSVP.defer();
	var loaded;

	// Switch to the required layout method for the settings
	this.layoutMethod = this.determineLayout(this.layoutSettings);
	this.layout = new EPUBJS.Layout[this.layoutMethod]();

	this.visible(false);

	render = this.render.load(url);

	render.then(function(contents) {
		var formated;
		
		this.contents = contents;
		this.doc = this.render.document;

		// Format the contents using the current layout method
		formated = this.layout.format(contents, this.render.width, this.render.height);
		this.render.setPageDimensions(formated.pageWidth, formated.pageHeight);

		if(!this.initWidth && !this.initHeight){
			this.render.window.addEventListener("resize", this.resized, false);
		}

		
		this.addEventListeners();
		this.addSelectionListeners();

		//-- Trigger registered hooks before displaying
		this.beforeDisplay(function(){
			var pages = this.layout.calculatePages();
			var msg = this.currentChapter;
			
			this.updatePages(pages);

			msg.cfi = this.currentLocationCfi = this.getPageCfi();

			this.trigger("renderer:chapterDisplayed", msg);
			this.trigger("renderer:locationChanged", this.currentLocationCfi);

			this.visible(true);

			deferred.resolve(this); //-- why does this return the renderer?
		}.bind(this));
		
	}.bind(this));

	return deferred.promise;
};

EPUBJS.Renderer.prototype.loaded = function(url){
	this.trigger("render:loaded", url);
	// var uri = EPUBJS.core.uri(url);
	// var relative = uri.path.replace(book.bookUrl, '');
	// console.log(url, uri, relative);
};

/**
* Reconciles the current chapters layout properies with
* the global layout properities.
* Takes: global layout settings object, chapter properties string
* Returns: Object with layout properties
*/
EPUBJS.Renderer.prototype.reconcileLayoutSettings = function(global, chapter){
	var settings = {};

	//-- Get the global defaults
	for (var attr in global) {
		if (global.hasOwnProperty(attr)){
			settings[attr] = global[attr];
		}
	}
	//-- Get the chapter's display type
	chapter.forEach(function(prop){
		var rendition = prop.replace("rendition:", '');
		var split = rendition.indexOf("-");
		var property, value;
		
		if(split != -1){
			property = rendition.slice(0, split);
			value = rendition.slice(split+1);
		
			settings[property] = value;
		}
	});
 return settings;
};

/**
* Uses the settings to determine which Layout Method is needed
* Triggers events based on the method choosen
* Takes: Layout settings object
* Returns: String of appropriate for EPUBJS.Layout function
*/
EPUBJS.Renderer.prototype.determineLayout = function(settings){
	// Default is layout: reflowable & spread: auto
	var spreads = this.determineSpreads(this.minSpreadWidth);
	var layoutMethod = spreads ? "ReflowableSpreads" : "Reflowable";
	var scroll = false;
	
	if(settings.layout === "pre-paginated") {
		layoutMethod = "Fixed";
		scroll = true;
		spreads = false;
	}

	if(settings.layout === "reflowable" && settings.spread === "none") {
		layoutMethod = "Reflowable";
		scroll = false;
		spreads = false;
	}
	
	if(settings.layout === "reflowable" && settings.spread === "both") {
		layoutMethod = "ReflowableSpreads";
		scroll = false;
		spreads = true;
	}

	this.spreads = spreads;
	this.render.scroll(scroll);
	this.trigger("renderer:spreads", spreads);
	return layoutMethod;
};

// Shortcut to trigger the hook before displaying the chapter
EPUBJS.Renderer.prototype.beforeDisplay = function(callback, renderer){
	this.triggerHooks("beforeChapterDisplay", callback, this);
};

// Update the renderer with the information passed by the layout
EPUBJS.Renderer.prototype.updatePages = function(layout){
	this.displayedPages = layout.displayedPages;
	this.currentChapter.pages = layout.pageCount;
};

// Apply the layout again and jump back to the previous cfi position
EPUBJS.Renderer.prototype.reformat = function(){
	var renderer = this;
	var formated, pages;
	if(!this.contents) return;
	
	formated = this.layout.format(this.contents, this.render.width, this.render.height);
	this.render.setPageDimensions(formated.pageWidth, formated.pageHeight);

	pages = renderer.layout.calculatePages();
	renderer.updatePages(pages);

	// Give the css styles time to update
	clearTimeout(this.timeoutTillCfi);
	this.timeoutTillCfi = setTimeout(function(){
		//-- Go to current page after formating
		if(renderer.currentLocationCfi){
			renderer.gotoCfi(renderer.currentLocationCfi);
		}
		this.timeoutTillCfi = null;
	}, 10);

};

// Hide and show the render's container .
EPUBJS.Renderer.prototype.visible = function(bool){
	if(typeof(bool) === "undefined") {
		return this.container.style.visibility;
	}

	if(bool === true){
		this.container.style.visibility = "visible";
	}else if(bool === false){
		this.container.style.visibility = "hidden";
	}
};

// Remove the render element and clean up listeners
EPUBJS.Renderer.prototype.remove = function() {
	if(this.render.window) {
		this.render.unload();
		this.render.window.removeEventListener("resize", this.resized);
		this.removeEventListeners();
		this.removeSelectionListeners();
	}
	
	this.container.removeChild(this.element);
};

//-- STYLES

EPUBJS.Renderer.prototype.applyStyles = function(styles) {
	for (var style in styles) {
		this.render.setStyle(style, styles[style]);
	}
};

EPUBJS.Renderer.prototype.setStyle = function(style, val, prefixed){
	this.render.setStyle(style, val, prefixed);
};

EPUBJS.Renderer.prototype.removeStyle = function(style){
	this.render.removeStyle(style);
};

//-- HEAD TAGS
EPUBJS.Renderer.prototype.applyHeadTags = function(headTags) {
	for ( var headTag in headTags ) {
		this.render.addHeadTag(headTag, headTags[headTag]);
	}
};

//-- NAVIGATION

EPUBJS.Renderer.prototype.page = function(pg){
	if(pg >= 1 && pg <= this.displayedPages){
		this.chapterPos = pg;

		this.render.page(pg);

		this.currentLocationCfi = this.getPageCfi();
		this.trigger("renderer:locationChanged", this.currentLocationCfi);
		return true;
	}
	//-- Return false if page is greater than the total
	return false;
};

// Short cut to find next page's cfi starting at the last visible element
EPUBJS.Renderer.prototype.nextPage = function(){
	var pg = this.chapterPos + 1;
	if(pg <= this.displayedPages){
		this.chapterPos = pg;
	
		this.render.page(pg);
	
		this.currentLocationCfi = this.getPageCfi(this.visibileEl);
		this.trigger("renderer:locationChanged", this.currentLocationCfi);

		return true;
	}
	//-- Return false if page is greater than the total
	return false;
};

EPUBJS.Renderer.prototype.prevPage = function(){
	return this.page(this.chapterPos - 1);
};

//-- Show the page containing an Element
EPUBJS.Renderer.prototype.pageByElement = function(el){
	var pg;
	if(!el) return;

	pg = this.render.getPageNumberByElement(el);
	this.page(pg);
};

// Jump to the last page of the chapter
EPUBJS.Renderer.prototype.lastPage = function(){
	this.page(this.displayedPages);
};

//-- Find a section by fragement id
EPUBJS.Renderer.prototype.section = function(fragment){
	var el = this.doc.getElementById(fragment),
		left, pg;

	if(el){
		this.pageByElement(el);
	}

};

EPUBJS.Renderer.prototype.firstElementisTextNode = function(node) {
	var children = node.childNodes;
	var leng = children.length;
	
	if(leng &&
		children[0] && // First Child
		children[0].nodeType === 3 && // This is a textNodes
		children[0].textContent.trim().length) { // With non whitespace or return charecters
		return true;
	}
	return false;
};

// Walk the node tree from a start element to next visible element
EPUBJS.Renderer.prototype.walk = function(node) {
	var r, children, leng,
		startNode = node,
		prevNode,
		stack = [startNode];

	var STOP = 10000, ITER=0;

	while(!r && stack.length) {

		node = stack.shift();
		if( this.render.isElementVisible(node) && this.firstElementisTextNode(node)) {
			r = node;
		}

		if(!r && node && node.childElementCount > 0){
			children = node.children;
			if (children && children.length) {
				leng = children.length ? children.length : 0;
			} else {
				return r;
			}
			for (var i = leng-1; i >= 0; i--) {
				if(children[i] != prevNode) stack.unshift(children[i]);
			}
		}

		if(!r && stack.length === 0 && startNode && startNode.parentNode !== null){
			stack.push(startNode.parentNode);
			prevNode = startNode;
			startNode = startNode.parentNode;
		}


		ITER++;
		if(ITER > STOP) {
			console.error("ENDLESS LOOP");
			break;
		}

	}

	return r;
};

// Get the cfi of the current page
EPUBJS.Renderer.prototype.getPageCfi = function(prevEl){
	this.visibileEl = this.findFirstVisible(prevEl);

	return this.epubcfi.generateCfiFromElement(this.visibileEl, this.currentChapter.cfiBase);
};

// Goto a cfi position in the current chapter
EPUBJS.Renderer.prototype.gotoCfi = function(cfi){
	var element;
	var pg;

	if(_.isString(cfi)){
		cfi = this.epubcfi.parse(cfi);
	}

	marker = this.epubcfi.addMarker(cfi, this.doc);
	if(marker) {
		pg = this.render.getPageNumberByElement(marker);
		// Must Clean up Marker before going to page
		this.epubcfi.removeMarker(marker, this.doc);
		this.page(pg);
	}
};

//  Walk nodes until a visible element is found
EPUBJS.Renderer.prototype.findFirstVisible = function(startEl){
	var el = startEl || this.render.getBaseElement();
	var	found;
	found = this.walk(el);

	if(found) {
		return found;
	}else{
		return startEl;
	}

};

/*
EPUBJS.Renderer.prototype.route = function(hash, callback){
	var location = window.location.hash.replace('#/', '');
	if(this.useHash && location.length && location != this.prevLocation){
		this.show(location, callback);
		this.prevLocation = location;
		return true;
	}
	return false;
}

EPUBJS.Renderer.prototype.hideHashChanges = function(){
	this.useHash = false;
}

*/

//-- Listeners for events in the frame

EPUBJS.Renderer.prototype.onResized = function(e){
	var spreads;
	
	this.width = this.container.clientWidth;
	this.height = this.container.clientHeight;

	spreads = this.determineSpreads(this.minSpreadWidth);
	// Only re-layout if the spreads have switched
	if(spreads != this.spreads){
		this.spreads = spreads;
		this.layoutMethod = this.determineLayout(this.layoutSettings);
		this.layout = new EPUBJS.Layout[this.layoutMethod]();
	}

	if(this.contents){
		this.reformat();
	}

	this.trigger("renderer:resized", {
		width: this.width,
		height: this.height
	});

};

EPUBJS.Renderer.prototype.addEventListeners = function(){

	this.listenedEvents.forEach(function(eventName){
		this.render.document.addEventListener(eventName, this.triggerEvent.bind(this), false);
	}, this);

};

EPUBJS.Renderer.prototype.removeEventListeners = function(){

	this.listenedEvents.forEach(function(eventName){
		this.render.document.removeEventListener(eventName, this.triggerEvent, false);
	}, this);

};

// Pass browser events
EPUBJS.Renderer.prototype.triggerEvent = function(e){
	this.trigger("renderer:"+e.type, e);
};

EPUBJS.Renderer.prototype.addSelectionListeners = function(){
	this.render.document.addEventListener("selectionchange", this.onSelectionChange.bind(this), false);
	this.render.window.addEventListener("mouseup", this.onMouseUp.bind(this), false);
};

EPUBJS.Renderer.prototype.removeSelectionListeners = function(){
	this.doc.removeEventListener("selectionchange", this.onSelectionChange, false);
	this.render.window.removeEventListener("mouseup", this.onMouseUp, false);
};

EPUBJS.Renderer.prototype.onSelectionChange = function(e){
	this.highlighted = true;
};

//  only pass selection on mouse up
EPUBJS.Renderer.prototype.onMouseUp = function(e){
	var selection;
	if(this.highlighted) {
		selection = this.render.window.getSelection();
		this.trigger("renderer:selected", selection);
		this.highlighted = false;
	}
};


//-- Spreads

EPUBJS.Renderer.prototype.setMinSpreadWidth = function(width){
	this.minSpreadWidth = width;
	this.spreads = this.determineSpreads(width);
};

EPUBJS.Renderer.prototype.determineSpreads = function(cutoff){
	if(this.isForcedSingle || !cutoff || this.width < cutoff) {
		return false; //-- Single Page
	}else{
		return true; //-- Double Page
	}
};

EPUBJS.Renderer.prototype.forceSingle = function(bool){
	if(bool) {
		this.isForcedSingle = true;
		this.spreads = false;
	} else {
		this.isForcedSingle = false;
		this.spreads = this.determineSpreads(width);
	}
};

//-- Content Replacements

EPUBJS.Renderer.prototype.replace = function(query, func, finished, progress){
	var items = this.contents.querySelectorAll(query),
		resources = Array.prototype.slice.call(items),
		count = resources.length,
		after = function(result, full){
			count--;
			if(progress) progress(result, full, count);
			if(count <= 0 && finished) finished(true);
		};

	if(count === 0) {
		finished(false);
		return;
	}
	resources.forEach(function(item){

		func(item, after);

	}.bind(this));

};

EPUBJS.Renderer.prototype.replaceWithStored = function(query, attr, func, callback) {
	var _oldUrls,
			_newUrls = {},
			_store = this.currentChapter.store,
			_cache = this.caches[query],
			_uri = EPUBJS.core.uri(this.currentChapter.absolute),
			_chapterBase = _uri.base,
			_attr = attr,
			_wait = 2000,
			progress = function(url, full, count) {
				_newUrls[full] = url;
			},
			finished = function(notempty) {
				if(callback) callback();

				_.each(_oldUrls, function(url){
					_store.revokeUrl(url);
				});

				_cache = _newUrls;
			};

	if(!_store) return;

	if(!_cache) _cache = {};
	_oldUrls = _.clone(_cache);

	this.replace(query, function(link, done){
		var src = link.getAttribute(_attr),
				full = EPUBJS.core.resolveUrl(_chapterBase, src);

		var replaceUrl = function(url) {
				var timeout;

				link.onload = function(){
					clearTimeout(timeout);
					done(url, full);
				};

				link.onerror = function(e){
					clearTimeout(timeout);
					done(url, full);
					console.error(e);
				};

				if(query == "image") {
					//-- SVG needs this to trigger a load event
					link.setAttribute("externalResourcesRequired", "true");
				}

				if(query == "link[href]") {
					//-- Only Stylesheet links seem to have a load events, just continue others
					done(url, full);
				}

				link.setAttribute(_attr, url);

				//-- If elements never fire Load Event, should continue anyways
				timeout = setTimeout(function(){
					done(url, full);
				}, _wait);

			};

		if(full in _oldUrls){
			replaceUrl(_oldUrls[full]);
			_newUrls[full] = _oldUrls[full];
			delete _oldUrls[full];
		}else{
			func(_store, full, replaceUrl, link);
		}

	}, finished, progress);
};

//-- Enable binding events to Renderer
RSVP.EventTarget.mixin(EPUBJS.Renderer.prototype);
var EPUBJS = EPUBJS || {};
EPUBJS.replace = {};

//-- Replaces the relative links within the book to use our internal page changer
EPUBJS.replace.hrefs = function(callback, renderer){
	var book = this;
	var replacments = function(link, done){
		var href = link.getAttribute("href"),
				relative = href.search("://"),
				fragment = href[0] == "#";

		if(relative != -1){

			link.setAttribute("target", "_blank");

		}else{

			link.onclick = function(){
				book.goto(href);
				return false;
			};

		}
		done();

	};
	
	renderer.replace("a[href]", replacments, callback);

};

EPUBJS.replace.head = function(callback, renderer) {

	renderer.replaceWithStored("link[href]", "href", EPUBJS.replace.links, callback);

};


//-- Replaces assets src's to point to stored version if browser is offline
EPUBJS.replace.resources = function(callback, renderer){
	//srcs = this.doc.querySelectorAll('[src]');
	renderer.replaceWithStored("[src]", "src", EPUBJS.replace.srcs, callback);

};

EPUBJS.replace.svg = function(callback, renderer) {
	
	renderer.replaceWithStored("image", "xlink:href", function(_store, full, done){
		_store.getUrl(full).then(done);
	}, callback);

};

EPUBJS.replace.srcs = function(_store, full, done){

	_store.getUrl(full).then(done);
	
};

//-- Replaces links in head, such as stylesheets - link[href]
EPUBJS.replace.links = function(_store, full, done, link){
	
	//-- Handle replacing urls in CSS
	if(link.getAttribute("rel") === "stylesheet") {
		EPUBJS.replace.stylesheets(_store, full).then(function(url, full){
			// done
			setTimeout(function(){
				done(url, full);
			}, 5); //-- Allow for css to apply before displaying chapter
		});
	}else{
		_store.getUrl(full).then(done);
	}
};

EPUBJS.replace.stylesheets = function(_store, full) {
	var deferred = new RSVP.defer();

	if(!_store) return;

	_store.getText(full).then(function(text){
		var url;

		EPUBJS.replace.cssUrls(_store, full, text).then(function(newText){
			var _URL = window.URL || window.webkitURL || window.mozURL;

			var blob = new Blob([newText], { "type" : "text\/css" }),
					url = _URL.createObjectURL(blob);

			deferred.resolve(url);

		}, function(e) {
			console.error(e);
		});
		
	});

	return deferred.promise;
};

EPUBJS.replace.cssUrls = function(_store, base, text){
	var deferred = new RSVP.defer(),
		promises = [],
		matches = text.match(/url\(\'?\"?([^\'|^\"^\)]*)\'?\"?\)/g);
	
	if(!_store) return;

	if(!matches){
		deferred.resolve(text);
		return deferred.promise;
	}

	matches.forEach(function(str){
		var full = EPUBJS.core.resolveUrl(base, str.replace(/url\(|[|\)|\'|\"]/g, ''));
		var replaced = _store.getUrl(full).then(function(url){
				text = text.replace(str, 'url("'+url+'")');
			});
		
		promises.push(replaced);
	});
	
	RSVP.all(promises).then(function(){
		deferred.resolve(text);
	});
	
	return deferred.promise;
};

EPUBJS.Unarchiver = function(url){
	
	this.libPath = EPUBJS.filePath;
	this.zipUrl = url;
	this.loadLib();
	this.urlCache = {};
	
	this.zipFs = new zip.fs.FS();
	
	return this.promise;
	
};

//-- Load the zip lib and set the workerScriptsPath
EPUBJS.Unarchiver.prototype.loadLib = function(callback){
	if(typeof(zip) == "undefined") console.error("Zip lib not loaded");
	
	/*
	//-- load script
	EPUBJS.core.loadScript(this.libPath+"zip.js", function(){
		//-- Tell zip where it is located
		zip.workerScriptsPath = this.libPath;
		callback();
	}.bind(this));
	*/
	// console.log(this.libPath)
	zip.workerScriptsPath = this.libPath;
};

EPUBJS.Unarchiver.prototype.openZip = function(zipUrl, callback){
	var deferred = new RSVP.defer();
	var zipFs = this.zipFs;
	zipFs.importHttpContent(zipUrl, false, function() {
		deferred.resolve(zipFs);
	}, this.failed);
	
	return deferred.promise;
};

EPUBJS.Unarchiver.prototype.getXml = function(url, encoding){
	
	return this.getText(url, encoding).
			then(function(text){
				var parser = new DOMParser();
				return parser.parseFromString(text, "application/xml");
			});

};

EPUBJS.Unarchiver.prototype.getUrl = function(url, mime){
	var unarchiver = this;
	var deferred = new RSVP.defer();
	var decodededUrl = window.decodeURIComponent(url);
	var entry = this.zipFs.find(decodededUrl);
	var _URL = window.URL || window.webkitURL || window.mozURL;
	
	if(!entry) {
<<<<<<< HEAD
		deferred.reject({
			message : "File not found in the epub: " + url,
			stack : new Error().stack
		});
=======
		console.warn("File not found in the epub:", url);
>>>>>>> 3f73acc7
		return deferred.promise;
	}
	
	if(url in this.urlCache) {
		deferred.resolve(this.urlCache[url]);
		return deferred.promise;
	}

	entry.getBlob(mime || zip.getMimeType(entry.name), function(blob){
		var tempUrl = _URL.createObjectURL(blob);
		deferred.resolve(tempUrl);
		unarchiver.urlCache[url] = tempUrl;
	});

	return deferred.promise;
};

EPUBJS.Unarchiver.prototype.getText = function(url, encoding){
	var unarchiver = this;
	var deferred = new RSVP.defer();
	var decodededUrl = window.decodeURIComponent(url);
	var entry = this.zipFs.find(decodededUrl);
	var _URL = window.URL || window.webkitURL || window.mozURL;

<<<<<<< HEAD
	if(!entry) console.error("No entry found", url);
=======
	if(!entry) {
		console.warn("File not found in the contained epub:", url);
		return deferred.promise;
	}
>>>>>>> 3f73acc7

	entry.getText(function(text){
		deferred.resolve(text);
	}, null, null, encoding || 'UTF-8');

	return deferred.promise;
};

EPUBJS.Unarchiver.prototype.revokeUrl = function(url){
	var _URL = window.URL || window.webkitURL || window.mozURL;
	var fromCache = unarchiver.urlCache[url];
	if(fromCache) _URL.revokeObjectURL(fromCache);
};

EPUBJS.Unarchiver.prototype.failed = function(error){
	console.error(error);
};

EPUBJS.Unarchiver.prototype.afterSaved = function(error){
	this.callback();
};

EPUBJS.Unarchiver.prototype.toStorage = function(entries){
	var timeout = 0,
		delay = 20,
		that = this,
		count = entries.length;

	function callback(){
		count--;
		if(count === 0) that.afterSaved();
	}
		
	entries.forEach(function(entry){
		
		setTimeout(function(entry){
			that.saveEntryFileToStorage(entry, callback);
		}, timeout, entry);
		
		timeout += delay;
	});
	
	console.log("time", timeout);
	
	//entries.forEach(this.saveEntryFileToStorage.bind(this));
};

EPUBJS.Unarchiver.prototype.saveEntryFileToStorage = function(entry, callback){
	var that = this;
	entry.getData(new zip.BlobWriter(), function(blob) {
		EPUBJS.storage.save(entry.filename, blob, callback);
	});
};

//# sourceMappingURL=epub.js.map<|MERGE_RESOLUTION|>--- conflicted
+++ resolved
@@ -1711,11 +1711,7 @@
 'use strict';
 
 var EPUBJS = EPUBJS || {};
-<<<<<<< HEAD
 EPUBJS.VERSION = "0.2.0";
-=======
-EPUBJS.VERSION = "0.1.10";
->>>>>>> 3f73acc7
 
 EPUBJS.plugins = EPUBJS.plugins || {};
 
@@ -1778,7 +1774,6 @@
 	module.exports = ePub;
 
 })(window);
-
 EPUBJS.Book = function(options){
 
 	var book = this;
@@ -3304,7 +3299,6 @@
 	return url.join("/");
 };
 
-<<<<<<< HEAD
 // http://stackoverflow.com/questions/105034/how-to-create-a-guid-uuid-in-javascript
 EPUBJS.core.uuid = function() {
 	var d = new Date().getTime();
@@ -3427,8 +3421,6 @@
 		"clear" : clear
 	};
 };
-=======
->>>>>>> 3f73acc7
 EPUBJS.EpubCFI = function(cfiStr){
 	if(cfiStr) return this.parse(cfiStr);
 };
@@ -4303,13 +4295,13 @@
 	}
 	
 	manifestNode = packageXml.querySelector("manifest");
-	if(!metadataNode) {
+	if(!manifestNode) {
 		console.error("No Manifest Found");
 		return;
 	}
 	
 	spineNode = packageXml.querySelector("spine");
-	if(!metadataNode) {
+	if(!spineNode) {
 		console.error("No Spine Found");
 		return;
 	}
@@ -5780,14 +5772,10 @@
 	var _URL = window.URL || window.webkitURL || window.mozURL;
 	
 	if(!entry) {
-<<<<<<< HEAD
 		deferred.reject({
 			message : "File not found in the epub: " + url,
 			stack : new Error().stack
 		});
-=======
-		console.warn("File not found in the epub:", url);
->>>>>>> 3f73acc7
 		return deferred.promise;
 	}
 	
@@ -5812,14 +5800,10 @@
 	var entry = this.zipFs.find(decodededUrl);
 	var _URL = window.URL || window.webkitURL || window.mozURL;
 
-<<<<<<< HEAD
-	if(!entry) console.error("No entry found", url);
-=======
 	if(!entry) {
 		console.warn("File not found in the contained epub:", url);
 		return deferred.promise;
 	}
->>>>>>> 3f73acc7
 
 	entry.getText(function(text){
 		deferred.resolve(text);
