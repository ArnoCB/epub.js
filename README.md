# Epub.js v0.3

![FuturePress Views](http://fchasen.com/futurepress/fp.png)

Epub.js is a JavaScript library for rendering ePub documents in the browser, across many devices.

<<<<<<< HEAD
Epub.js provides an interface for common ebook functions (such as rendering, persistence and pagination) without the need to develop a dedicated application or plugin. Importantly, it has an incredibly permissive [Free BSD](http://en.wikipedia.org/wiki/BSD_licenses) license.
=======
Epub.js provides an interface for common ebook functions (such as rendering, persistence and pagination) without the need to develop a dedicated application or plugin. Importantly, it has an incredibly permissive [FreeBSD](http://en.wikipedia.org/wiki/BSD_licenses) license.
>>>>>>> 1b2b13de

[Try it while reading Moby Dick](http://futurepress.github.com/epub.js/reader/)

## Why EPUB

![Why EPUB](http://fchasen.com/futurepress/whyepub.png)

The [EPUB standard](http://www.idpf.org/epub/30/spec/epub30-overview.html) is a widely used and easily convertible format. Many books are currently in this format, and it is convertible to many other formats (such as PDF, Mobi and iBooks).

An unzipped EPUB3 is a collection of HTML5 files, CSS, images and other media – just like any other website. However, it enforces a schema of book components, which allows us to render a book and its parts based on a controlled vocabulary.

More specifically, the EPUB schema standardizes the table of contents, provides a manifest that enables the caching of the entire book, and separates the storage of the content from how it’s displayed.

## Getting Started

Get the minified code from the build folder:

```html
<script src="../dist/epub.min.js"></script>
```

<<<<<<< HEAD
If using archived `.epub` files include JSZip:

```html
<script src="https://cdnjs.cloudflare.com/ajax/libs/jszip/3.1.5/jszip.min.js"></script>
=======
If you plan on using compressed (zipped) EPUBs (any .epub files), include the minified version of [JSZip.js](http://stuk.github.io/jszip/) which can be found in [build/libs](https://raw.githubusercontent.com/futurepress/epub.js/master/build/libs/zip.min.js)

```html
<!-- Zip JS -->
<script src="/build/libs/zip.min.js"></script>
>>>>>>> 1b2b13de
```

Set up a element to render to:

```html
<div id="area"></div>
```

Create the new ePub, and then render it to that element:

```html
<script>
  var book = ePub("url/to/book/package.opf");
  var rendition = book.renderTo("area", {width: 600, height: 400});
  var displayed = rendition.display();
</script>
```

<<<<<<< HEAD
## Render Methods

### Default

```js
book.renderTo("area", { method: "default", width: "100%", height: "100%" });
```

[View example](https://s3.amazonaws.com/epubjs/examples/spreads.html)

The default manager only displays a single section at a time.

### Continuous

```js
book.renderTo("area", { method: "continuous", width: "100%", height: "100%" });
```
[View example](https://s3.amazonaws.com/epubjs/examples/continuous-scrolled.html)

The continuous manager will display as many sections as need to fill the screen, and preload the next section offscreen. This enables seamless swiping / scrolling between pages on mobile and desktop, but is less performant than the default method.

## Flow Overrides

### Auto (Default)
`book.renderTo("area", { flow: "auto", width: "900", height: "600" });`

Flow will be based on the settings in the OPF, defaults to `paginated`.
=======
See the [Documentation](./documentation/README.md) to view events and methods for getting the book's contents.

The [Examples](./examples) are likely the best place to learn how to use the library.

Internet Explorer
-------------------------

Compatibility with IE is best with wicked-good-xpath, a Google-authored pure JavaScript implementation of the DOM Level 3 XPath specification (but not required). More info at https://github.com/google/wicked-good-xpath

You can download the latest wgxpath [here](https://github.com/google/wicked-good-xpath/releases/tag/1.3.0) or from the examples folder.

```html
<script src="/examples/wgxpath.install.js"></script>
```

Then install wgxpath via a hook like the one below:

```javascript
EPUBJS.Hooks.register("beforeChapterDisplay").wgxpath = function(callback, renderer){

  wgxpath.install(renderer.render.window);

  if(callback) callback();
};

wgxpath.install(window);
```

There are currently a [number of open issues for Internet Explorer](https://github.com/futurepress/epub.js/labels/Internet%20Explorer), any help addressing them would be greatly appreciated.

Recent Updates
-------------------------
+ v2 splits the render method from the layout and renderer. Currently only IFRAME rendering is supported, but this change will allow for new render methods in the future. See the breaking changes to the renderer [here](https://github.com/futurepress/epub.js/blob/master/documentation/README.md#renderer).
>>>>>>> 1b2b13de

### Paginated

```js
book.renderTo("area", { flow: "paginated", width: "900", height: "600" });
```

[View example](https://s3.amazonaws.com/epubjs/examples/spreads.html)

Scrolled: `book.renderTo("area", { flow: "scrolled-doc" });`

<<<<<<< HEAD
[View example](https://s3.amazonaws.com/epubjs/examples/scrolled.html)
=======
+ Added support for [EPUB properties](http://www.idpf.org/epub/fxl/#property-orientation). This can be overridden in the settings and defaults to ```{spread: 'reflowable', layout: 'auto', orientation: 'auto'}```
>>>>>>> 1b2b13de

## Documentation

API documentation is available at [epubjs.org/documentation/0.3/](http://epubjs.org/documentation/0.3/)

A Markdown version is included in the repo at [documentation/API.md](htts://github.com/futurepress/epub.js/blob/v0.3/documentation/API.md)

## Running Locally

Install [node.js](http://nodejs.org/)

Then install the project dependences with npm

```javascript
npm install
```

You can run the reader locally with the command

```javascript
npm start
```

<<<<<<< HEAD
## Examples
=======
Builds are concatenated and minified using [gruntjs](http://gruntjs.com/getting-started)

To generate a new build run

```javascript
grunt
```

Or, to generate builds as you make changes run

```
grunt watch
```
>>>>>>> 1b2b13de

+ [Spreads](http://futurepress.github.io/epub.js/examples/spreads.html)
+ [Scrolled](http://futurepress.github.io/epub.js/examples/scrolled.html)
+ [Swipe](http://futurepress.github.io/epub.js/examples/swipe.html)
+ [Input](http://futurepress.github.io/epub.js/examples/input.html)
+ [Highlights](http://futurepress.github.io/epub.js/examples/highlights.html)

[View All Examples](http://futurepress.github.io/epub.js/examples/)

## Testing

Test can be run by Karma from NPM

```js
npm test
```

<<<<<<< HEAD
## Building for Distribution

Builds are concatenated and minified using [webpack](https://webpack.js.org/) and [babel](https://babeljs.io/)

To generate a new build run

```javascript
npm run preprocess
```

or to continuously build run

```javascript
npm run watch
```

## Hooks
=======
Hooks
-------------------------
>>>>>>> 1b2b13de

Similar to a plugins, Epub.js implements events that can be "hooked" into. Thus you can interact with and manipulate the contents of the book.

Examples of this functionality is loading videos from YouTube links before displaying a chapter's contents or implementing annotation.

Hooks require an event to register to and a can return a promise to block until they are finished.

Example hook:

```javascript
<<<<<<< HEAD
rendition.hooks.content.register(function(contents, view) {

    var elements = contents.document.querySelectorAll('[video]');
    var items = Array.prototype.slice.call(elements);

    items.forEach(function(item){
      // do something with the video item
    });

})
=======
EPUBJS.Hooks.register("beforeChapterDisplay").example = function(callback, renderer){

    var elements = render.doc.querySelectorAll('[video]'),
        items = Array.prototype.slice.call(elements);

    items.forEach(function(item){
      //-- do something with the video item
    }

    if(callback) callback();

}
>>>>>>> 1b2b13de
```

The parts of the rendering process that can be hooked into are below.

```js
book.spine.hooks.serialize // Section is being converted to text
book.spine.hooks.content // Section has been loaded and parsed
rendition.hooks.render // Section is rendered to the screen
rendition.hooks.content // Section contents have been loaded
rendition.hooks.unloaded // Section contents are being unloaded
```

## Reader
The reader has moved to its own repo at: https://github.com/futurepress/epubjs-reader/

## Additional Resources

[![Gitter Chat](https://badges.gitter.im/futurepress/epub.js.png)](https://gitter.im/futurepress/epub.js "Gitter Chat")

[Epub.js Developer Mailing List](https://groups.google.com/forum/#!forum/epubjs)

IRC Server: freenode.net Channel: #epub.js

Follow us on twitter: @Epubjs

+ http://twitter.com/#!/Epubjs

## Other

<<<<<<< HEAD
EPUB is a registered trademark of the [IDPF](http://idpf.org/).
=======
EPUB is a registered trademark of the [IDPF](http://idpf.org/).
>>>>>>> 1b2b13de
<|MERGE_RESOLUTION|>--- conflicted
+++ resolved
@@ -4,11 +4,7 @@
 
 Epub.js is a JavaScript library for rendering ePub documents in the browser, across many devices.
 
-<<<<<<< HEAD
 Epub.js provides an interface for common ebook functions (such as rendering, persistence and pagination) without the need to develop a dedicated application or plugin. Importantly, it has an incredibly permissive [Free BSD](http://en.wikipedia.org/wiki/BSD_licenses) license.
-=======
-Epub.js provides an interface for common ebook functions (such as rendering, persistence and pagination) without the need to develop a dedicated application or plugin. Importantly, it has an incredibly permissive [FreeBSD](http://en.wikipedia.org/wiki/BSD_licenses) license.
->>>>>>> 1b2b13de
 
 [Try it while reading Moby Dick](http://futurepress.github.com/epub.js/reader/)
 
@@ -30,18 +26,10 @@
 <script src="../dist/epub.min.js"></script>
 ```
 
-<<<<<<< HEAD
 If using archived `.epub` files include JSZip:
 
 ```html
 <script src="https://cdnjs.cloudflare.com/ajax/libs/jszip/3.1.5/jszip.min.js"></script>
-=======
-If you plan on using compressed (zipped) EPUBs (any .epub files), include the minified version of [JSZip.js](http://stuk.github.io/jszip/) which can be found in [build/libs](https://raw.githubusercontent.com/futurepress/epub.js/master/build/libs/zip.min.js)
-
-```html
-<!-- Zip JS -->
-<script src="/build/libs/zip.min.js"></script>
->>>>>>> 1b2b13de
 ```
 
 Set up a element to render to:
@@ -60,7 +48,6 @@
 </script>
 ```
 
-<<<<<<< HEAD
 ## Render Methods
 
 ### Default
@@ -88,41 +75,6 @@
 `book.renderTo("area", { flow: "auto", width: "900", height: "600" });`
 
 Flow will be based on the settings in the OPF, defaults to `paginated`.
-=======
-See the [Documentation](./documentation/README.md) to view events and methods for getting the book's contents.
-
-The [Examples](./examples) are likely the best place to learn how to use the library.
-
-Internet Explorer
--------------------------
-
-Compatibility with IE is best with wicked-good-xpath, a Google-authored pure JavaScript implementation of the DOM Level 3 XPath specification (but not required). More info at https://github.com/google/wicked-good-xpath
-
-You can download the latest wgxpath [here](https://github.com/google/wicked-good-xpath/releases/tag/1.3.0) or from the examples folder.
-
-```html
-<script src="/examples/wgxpath.install.js"></script>
-```
-
-Then install wgxpath via a hook like the one below:
-
-```javascript
-EPUBJS.Hooks.register("beforeChapterDisplay").wgxpath = function(callback, renderer){
-
-  wgxpath.install(renderer.render.window);
-
-  if(callback) callback();
-};
-
-wgxpath.install(window);
-```
-
-There are currently a [number of open issues for Internet Explorer](https://github.com/futurepress/epub.js/labels/Internet%20Explorer), any help addressing them would be greatly appreciated.
-
-Recent Updates
--------------------------
-+ v2 splits the render method from the layout and renderer. Currently only IFRAME rendering is supported, but this change will allow for new render methods in the future. See the breaking changes to the renderer [here](https://github.com/futurepress/epub.js/blob/master/documentation/README.md#renderer).
->>>>>>> 1b2b13de
 
 ### Paginated
 
@@ -134,11 +86,7 @@
 
 Scrolled: `book.renderTo("area", { flow: "scrolled-doc" });`
 
-<<<<<<< HEAD
 [View example](https://s3.amazonaws.com/epubjs/examples/scrolled.html)
-=======
-+ Added support for [EPUB properties](http://www.idpf.org/epub/fxl/#property-orientation). This can be overridden in the settings and defaults to ```{spread: 'reflowable', layout: 'auto', orientation: 'auto'}```
->>>>>>> 1b2b13de
 
 ## Documentation
 
@@ -148,7 +96,7 @@
 
 ## Running Locally
 
-Install [node.js](http://nodejs.org/)
+install [node.js](http://nodejs.org/)
 
 Then install the project dependences with npm
 
@@ -162,23 +110,7 @@
 npm start
 ```
 
-<<<<<<< HEAD
 ## Examples
-=======
-Builds are concatenated and minified using [gruntjs](http://gruntjs.com/getting-started)
-
-To generate a new build run
-
-```javascript
-grunt
-```
-
-Or, to generate builds as you make changes run
-
-```
-grunt watch
-```
->>>>>>> 1b2b13de
 
 + [Spreads](http://futurepress.github.io/epub.js/examples/spreads.html)
 + [Scrolled](http://futurepress.github.io/epub.js/examples/scrolled.html)
@@ -196,7 +128,6 @@
 npm test
 ```
 
-<<<<<<< HEAD
 ## Building for Distribution
 
 Builds are concatenated and minified using [webpack](https://webpack.js.org/) and [babel](https://babeljs.io/)
@@ -214,10 +145,6 @@
 ```
 
 ## Hooks
-=======
-Hooks
--------------------------
->>>>>>> 1b2b13de
 
 Similar to a plugins, Epub.js implements events that can be "hooked" into. Thus you can interact with and manipulate the contents of the book.
 
@@ -228,7 +155,6 @@
 Example hook:
 
 ```javascript
-<<<<<<< HEAD
 rendition.hooks.content.register(function(contents, view) {
 
     var elements = contents.document.querySelectorAll('[video]');
@@ -239,20 +165,6 @@
     });
 
 })
-=======
-EPUBJS.Hooks.register("beforeChapterDisplay").example = function(callback, renderer){
-
-    var elements = render.doc.querySelectorAll('[video]'),
-        items = Array.prototype.slice.call(elements);
-
-    items.forEach(function(item){
-      //-- do something with the video item
-    }
-
-    if(callback) callback();
-
-}
->>>>>>> 1b2b13de
 ```
 
 The parts of the rendering process that can be hooked into are below.
@@ -270,8 +182,6 @@
 
 ## Additional Resources
 
-[![Gitter Chat](https://badges.gitter.im/futurepress/epub.js.png)](https://gitter.im/futurepress/epub.js "Gitter Chat")
-
 [Epub.js Developer Mailing List](https://groups.google.com/forum/#!forum/epubjs)
 
 IRC Server: freenode.net Channel: #epub.js
@@ -282,8 +192,4 @@
 
 ## Other
 
-<<<<<<< HEAD
-EPUB is a registered trademark of the [IDPF](http://idpf.org/).
-=======
-EPUB is a registered trademark of the [IDPF](http://idpf.org/).
->>>>>>> 1b2b13de
+EPUB is a registered trademark of the [IDPF](http://idpf.org/).